--- conflicted
+++ resolved
@@ -55,8 +55,5 @@
       - -f https://download.pytorch.org/whl/torch_stable.html
       - pyjwt<2
       - beautifulsoup4
-<<<<<<< HEAD
-      - sumy
-=======
       - nltk==3.6.*
->>>>>>> 8c4d2b1b
+      - sumy