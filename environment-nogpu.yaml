name: texta-rest

channels:
  - conda-forge
  - anaconda
  - bioconda

dependencies:
  - python=3.7
  - pip
  - pandas
<<<<<<< HEAD
=======
  - scikit-learn==0.22.*
>>>>>>> 6079fe7e
  - matplotlib
  - graphviz
  - gensim==3.*
  - pydot
  - psutil
  - uwsgi
  - nginx
  - supervisor
  - psycopg2
  - mysqlclient
  - pip:
<<<<<<< HEAD
    - django==2.1.*
    - django-multiselectfield
    - django-rest-serializer-field-permissions
    - django-cors-headers
    - django-extensions
    - django-filter
    - django-rest-auth[with_social]
    - djangorestframework==3.9.*
    - drf-nested-routers
    - celery==4.*
    - redis==3.*
    - elasticsearch<7
    - elasticsearch_dsl<7
    - termcolor
    - joblib
    - python-json-logger
    - drf-yasg
    - torchtext
    - scikit-learn==0.22.2
    - xlrd
    - dill
    - texta-torch-tagger
    - texta-tagger
    - texta-tools
=======
      - django==2.*
      - django-multiselectfield
      - django-rest-serializer-field-permissions
      - django-cors-headers
      - django-extensions
      - django-filter
      - django-rest-auth[with_social]
      - djangorestframework==3.11.*
      - drf-nested-routers
      - celery==4.*
      - redis==3.*
      - elasticsearch<7
      - elasticsearch_dsl<7
      - termcolor
      - joblib
      - python-json-logger
      - drf-yasg
      - xlrd
      - dill
      - texta-anonymizer==1.1.*
      - texta-mlp==1.4.*
      - texta-lexicon-matcher==1.1.*
      - torchtext==0.6.*
      - torch==1.5.0+cpu
      - -f https://download.pytorch.org/whl/torch_stable.html
      # For UAA
      - pyjwt
      # For UAA tests
      - beautifulsoup4
>>>>>>> 6079fe7e
<|MERGE_RESOLUTION|>--- conflicted
+++ resolved
@@ -9,10 +9,7 @@
   - python=3.7
   - pip
   - pandas
-<<<<<<< HEAD
-=======
   - scikit-learn==0.22.*
->>>>>>> 6079fe7e
   - matplotlib
   - graphviz
   - gensim==3.*
@@ -24,32 +21,6 @@
   - psycopg2
   - mysqlclient
   - pip:
-<<<<<<< HEAD
-    - django==2.1.*
-    - django-multiselectfield
-    - django-rest-serializer-field-permissions
-    - django-cors-headers
-    - django-extensions
-    - django-filter
-    - django-rest-auth[with_social]
-    - djangorestframework==3.9.*
-    - drf-nested-routers
-    - celery==4.*
-    - redis==3.*
-    - elasticsearch<7
-    - elasticsearch_dsl<7
-    - termcolor
-    - joblib
-    - python-json-logger
-    - drf-yasg
-    - torchtext
-    - scikit-learn==0.22.2
-    - xlrd
-    - dill
-    - texta-torch-tagger
-    - texta-tagger
-    - texta-tools
-=======
       - django==2.*
       - django-multiselectfield
       - django-rest-serializer-field-permissions
@@ -79,4 +50,6 @@
       - pyjwt
       # For UAA tests
       - beautifulsoup4
->>>>>>> 6079fe7e
+      - texta-tools
+      - texta-tagger
+      - texta-torch-tagger