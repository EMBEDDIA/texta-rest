--- conflicted
+++ resolved
@@ -65,41 +65,18 @@
     show_progress = ShowProgress(mlp_object.task, multiplier=1)
     show_progress.update_step('Scrolling document IDs')
     show_progress.update_view(0)
-<<<<<<< HEAD
     # Get the necessary fields.
     indices: List[str] = mlp_object.get_indices()
+    es_scroll_size = mlp_object.es_scroll_size
+    es_timeout = mlp_object.es_timeout
     # create searcher object for scrolling ids
-    scroll_size = 100
     searcher = ElasticSearcher(
-=======
-    return mlp_id
-
-
-@task(name="apply_mlp_on_index", base=TransactionAwareTask, queue=CELERY_MLP_TASK_QUEUE, bind=True)
-def apply_mlp_on_index(self, mlp_id: int):
-    mlp_object = MLPWorker.objects.get(pk=mlp_id)
-    task_object = mlp_object.task
-    try:
-        load_mlp()
-        show_progress = ShowProgress(task_object, multiplier=1)
-        show_progress.update_step('scrolling mlp')
-
-        # Get the necessary fields.
-        indices: List[str] = mlp_object.get_indices()
-        field_data: List[str] = json.loads(mlp_object.fields)
-        analyzers: List[str] = json.loads(mlp_object.analyzers)
-        es_scroll_size: int = mlp_object.es_scroll_size
-        es_timeout: int = mlp_object.es_timeout
-
-        searcher = ElasticSearcher(
->>>>>>> 89ade575
             query=json.loads(mlp_object.query),
             indices=indices,
             output=ElasticSearcher.OUT_ID,
             callback_progress=show_progress,
-<<<<<<< HEAD
-            scroll_size=scroll_size,
-            scroll_timeout="30m"
+            scroll_size=es_scroll_size,
+            scroll_timeout=f"{es_timeout}m"
     )
     # add texta facts mappings to the indices if needed
     for index in indices:
@@ -143,22 +120,6 @@
         task_object.update_process_iteration(task_object.total, "MLP")
         logging.getLogger(INFO_LOGGER).info(f"Processed & updated document for MLP Task ID: {mlp_id}")
         return True
-=======
-            scroll_size=es_scroll_size,
-            scroll_timeout=f"{es_timeout}m"
-        )
-
-        for index in indices:
-            searcher.core.add_texta_facts_mapping(index=index)
-
-        actions = process_mlp_actions(searcher, analyzers, field_data, mlp_class=mlp, mlp_id=mlp_id)
-
-        # Send the data towards Elasticsearch
-        ed = ElasticDocument("_all")
-        elastic_response = ed.bulk_update(actions=actions)
-        return mlp_id
-
->>>>>>> 89ade575
     except Exception as e:
         err_msg = f"{e}; Document ID: {document_id}"
         logging.getLogger(ERROR_LOGGER).exception(err_msg)
