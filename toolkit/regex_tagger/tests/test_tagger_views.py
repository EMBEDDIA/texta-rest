--- conflicted
+++ resolved
@@ -4,18 +4,6 @@
 from time import sleep
 from django.urls import reverse
 from django.test import override_settings
-<<<<<<< HEAD
-
-from rest_framework import status
-from rest_framework.test import APITestCase, APITransactionTestCase
-
-from toolkit.elastic.models import Reindexer
-from toolkit.elastic.aggregator import ElasticAggregator
-from toolkit.elastic.core import ElasticCore
-from toolkit.core.task.models import Task
-from toolkit.regex_tagger.models import RegexTagger
-=======
->>>>>>> ab1ac11e
 
 from rest_framework import status
 from rest_framework.test import APITestCase, APITransactionTestCase
@@ -73,10 +61,7 @@
         self.reindex_payload = {
             "description": "test index for applying taggers",
             "indices": [TEST_INDEX],
-<<<<<<< HEAD
-=======
             "query": json.dumps(TEST_QUERY),
->>>>>>> ab1ac11e
             "new_index": self.test_index_copy,
             "fields": [TEST_FIELD]
         }
@@ -373,12 +358,8 @@
 
         tagger_payload = {
             "description": "LOLL",
-<<<<<<< HEAD
-            "lexicon": ["loll"]
-=======
             "lexicon": ["loll"],
             "counter_lexicon": ["päris"]
->>>>>>> ab1ac11e
         }
 
         response = self.client.post(self.url, tagger_payload)
@@ -391,12 +372,7 @@
         payload = {
             "description": "apply tagger test task",
             "indices": [{"name": self.test_index_copy}],
-<<<<<<< HEAD
-            "fields": [TEST_FIELD],
-            "bulk_size": 50
-=======
             "fields": [TEST_FIELD]
->>>>>>> ab1ac11e
         }
         response = self.client.post(url, payload, format='json')
         print_output('[Regex Tagger] test_apply_tagger_to_index:response.data', response.data)
@@ -412,10 +388,6 @@
         results = ElasticAggregator(indices=[self.test_index_copy]).get_fact_values_distribution("LOLL")
         print_output("[Regex Tagger] test_apply_tagger_to_index:elastic aggerator results:", results)
 
-<<<<<<< HEAD
-        # Applying the tagger should add 197 new facts (with the same amount of values)
-        self.assertEqual(len(results), 8)
-=======
         # Check if expected number if new facts is added
         fact_value_1 = "loll"
         fact_value_2 = "lollikindel"
@@ -425,5 +397,4 @@
         self.assertTrue(fact_value_1 in results)
         self.assertTrue(fact_value_2 in results)
         self.assertTrue(results[fact_value_1] == n_fact_value_1)
-        self.assertTrue(results[fact_value_2] == n_fact_value_2)
->>>>>>> ab1ac11e
+        self.assertTrue(results[fact_value_2] == n_fact_value_2)