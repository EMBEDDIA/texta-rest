--- conflicted
+++ resolved
@@ -30,11 +30,7 @@
     url = serializers.SerializerMethodField()
     tagger_groups = serializers.SerializerMethodField(read_only=True)
     task = TaskSerializer(read_only=True)
-<<<<<<< HEAD
- 
-=======
 
->>>>>>> ab1ac11e
 
 
     def get_tagger_groups(self, value: RegexTagger):
@@ -67,18 +63,6 @@
     fields = serializers.ListField(child=serializers.JSONField(), help_text="Dot separated paths of the JSON document to the text you wish to tag.")
 
 class ApplyRegexTaggerSerializer(FieldParseSerializer, serializers.Serializer):
-<<<<<<< HEAD
-    description = serializers.CharField(required=True, help_text="Text for distinguishing this task from others.")
-    # priority = serializers.ChoiceField(default=None, choices=PRIORITY_CHOICES)
-    indices = IndexSerializer(many=True, default=[], help_text="Which indices in the project to apply this to.")
-    fields = serializers.ListField(required=True, child=serializers.CharField(), help_text="Which fields to extract the text from.")
-    query = serializers.JSONField(help_text='Filter the documents which to scroll and apply to.', default=EMPTY_QUERY)
-    bulk_size = serializers.IntegerField(min_value=1, max_value=10000, default=1, help_text="How many documents should be sent towards Elasticsearch at once.")
-    max_chunk_bytes = serializers.IntegerField(min_value=1, default=104857600, help_text="Data size in bytes that Elasticsearch should accept to prevent Entity Too Large errors.")
-    new_fact_name = serializers.CharField(required=False, default="", help_text="Used as fact name when applying the tagger. Defaults to tagger description.")
-    new_fact_value = serializers.CharField(required=False, default="", help_text="Used as fact value when applying the tagger. Defaults to tagger match.")
-    add_spans = serializers.BooleanField(required=False, default=True, help_text="If enabled, spans of detected matches are added to texta facts and corresponding facts can be highlighted in Searcher. Default = True")
-=======
     description = serializers.CharField(required=True, help_text=f"Text for distinguishing this task from others.")
     indices = IndexSerializer(many=True, default=[], help_text=f"Which indices in the project to apply this to.")
     fields = serializers.ListField(required=True, child=serializers.CharField(), help_text=f"Which fields to extract the text from.")
@@ -89,7 +73,6 @@
     new_fact_name = serializers.CharField(required=False, default="", help_text=f"Used as fact name when applying the tagger. Defaults to tagger description.")
     new_fact_value = serializers.CharField(required=False, default="", help_text=f"Used as fact value when applying the tagger. Defaults to tagger match.")
     add_spans = serializers.BooleanField(required=False, default=choices.DEFAULT_ADD_SPANS, help_text=f"If enabled, spans of detected matches are added to texta facts and corresponding facts can be highlighted in Searcher. Default = {choices.DEFAULT_ADD_SPANS}")
->>>>>>> ab1ac11e
 
 
 class RegexTaggerGroupTagDocumentSerializer(serializers.Serializer):
