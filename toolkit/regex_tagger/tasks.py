--- conflicted
+++ resolved
@@ -6,19 +6,11 @@
 from elasticsearch.helpers import streaming_bulk
 
 from toolkit.base_tasks import TransactionAwareTask
-<<<<<<< HEAD
-from toolkit.elastic.core import ElasticCore
-from toolkit.elastic.document import ElasticDocument
-from toolkit.elastic.searcher import ElasticSearcher
-from toolkit.regex_tagger.models import RegexTaggerGroup, RegexTagger, load_matcher
-from toolkit.regex_tagger.serializers import PRIORITY_CHOICES
-=======
 from toolkit.elastic.tools.core import ElasticCore
 from toolkit.elastic.tools.document import ElasticDocument
 from toolkit.elastic.tools.searcher import ElasticSearcher
 from toolkit.regex_tagger.models import RegexTaggerGroup, RegexTagger, load_matcher
 from toolkit.regex_tagger.choices import PRIORITY_CHOICES
->>>>>>> ab1ac11e
 from toolkit.settings import CELERY_LONG_TERM_TASK_QUEUE, ERROR_LOGGER
 from toolkit.tools.show_progress import ShowProgress
 
@@ -73,11 +65,7 @@
 
 
 @task(name="apply_regex_tagger_to_index", base=TransactionAwareTask, queue=CELERY_LONG_TERM_TASK_QUEUE)
-<<<<<<< HEAD
-def apply_regex_tagger(object_id: int, object_type: str, indices: List[str], fields: List[str], query: dict, bulk_size: int = 100, max_chunk_bytes: int = 104857600, fact_name: str = "", fact_value: str = "", add_spans: bool = True):
-=======
 def apply_regex_tagger(object_id: int, object_type: str, indices: List[str], fields: List[str], query: dict, es_timeout: int = 10, bulk_size: int = 100, max_chunk_bytes: int = 104857600, fact_name: str = "", fact_value: str = "", add_spans: bool = True):
->>>>>>> ab1ac11e
     """Apply RegexTagger or RegexTaggerGroup to index."""
     try:
         if object_type == "regex_tagger_group":
