--- conflicted
+++ resolved
@@ -79,7 +79,6 @@
     correct_result = serializers.CharField()
 
 
-<<<<<<< HEAD
 class ProjectFilteredPrimaryKeyRelatedField(serializers.PrimaryKeyRelatedField):
     def get_queryset(self):
         request = self.context.get("request", None)
@@ -88,7 +87,7 @@
         if not request or not queryset:
             return None
         return queryset.filter(project=view.kwargs["project_pk"])
-=======
+        
 # Subclassing serializers.Serializer is necessary for some magical reason,
 # without it, the ModelSerializers behavior takes precedence no matter how you subclass it.
 class IndicesSerializerMixin(serializers.Serializer):
@@ -99,5 +98,4 @@
         validators=[
             check_for_existence
         ]
-    )
->>>>>>> 05336db2
+    )