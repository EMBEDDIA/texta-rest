from celery.decorators import task
import secrets
import json
import os

from texta_torch_tagger.tagger import TorchTagger
from texta_tools.text_processor import TextProcessor
from texta_tools.embedding import W2VEmbedding
from texta_tools.mlp_analyzer import get_mlp_analyzer

from toolkit.core.task.models import Task
from toolkit.torchtagger.models import TorchTagger as TorchTaggerObject
from toolkit.tools.show_progress import ShowProgress
from toolkit.base_task import BaseTask
from toolkit.elastic.data_sample import DataSample
from toolkit.torchtagger.plots import create_torchtagger_plot
from toolkit.settings import MODELS_DIR
from toolkit.helper_functions import get_core_setting


def get_tokenizer(tokenize):
    tokenizer = None
    if tokenize:
        mlp_url = get_core_setting("TEXTA_MLP_URL")
        mlp_major_version = get_core_setting("TEXTA_MLP_MAJOR_VERSION")
        tokenizer = get_mlp_analyzer(mlp_host=mlp_url, mlp_major_version=mlp_major_version)
    return tokenizer


@task(name="train_torchtagger", base=BaseTask)
def train_torchtagger(tagger_id, testing=False):
    try:
        # retrieve neurotagger & task objects
        tagger_object = TorchTaggerObject.objects.get(pk=tagger_id)
        task_object = tagger_object.task
        model_type = TorchTaggerObject.MODEL_TYPE
        show_progress = ShowProgress(task_object, multiplier=1)
<<<<<<< HEAD
        # load embedding
        embedding = W2VEmbedding()
        embedding.load_django(tagger_object.embedding)
        # get MLP tokenizer if asked
        tokenizer = get_tokenizer(tagger_object.tokenize)
=======
        # load embedding and create text processor
        # TODO: investigate if stop words should not be removed
        if tagger_object.embedding:
            phraser = Phraser(embedding_id=tagger_object.embedding.pk)
            phraser.load()
            text_processor = TextProcessor(phraser=phraser, remove_stop_words=True)
        else:
            text_processor = TextProcessor(remove_stop_words=True)

>>>>>>> 32d7a710
        # create Datasample object for retrieving positive and negative sample
        data_sample = DataSample(tagger_object, show_progress=show_progress, join_fields=True)
        show_progress.update_step('training')
        show_progress.update_view(0.0)
        # create TorchTagger
        tagger = TorchTagger(
            embedding,
            tokenizer=tokenizer,
            model_arch=tagger_object.model_architecture
        )
        # train tagger and get result statistics
        tagger_stats = tagger.train(data_sample.data, num_epochs=int(tagger_object.num_epochs))
        # save tagger to disk
        tagger_path = os.path.join(MODELS_DIR, model_type, f'{model_type}_{tagger_id}_{secrets.token_hex(10)}')
        tagger.save(tagger_path)
        # set tagger location
        tagger_object.model.name = tagger_path
        # save tagger plot
        tagger_object.plot.save(f'{secrets.token_hex(15)}.png', create_torchtagger_plot(tagger_stats))
        # save label index
        tagger_object.label_index = json.dumps(tagger.label_reverse_index)
        # stats to model object
        tagger_object.f1_score = tagger_stats.f1_score
        tagger_object.precision = tagger_stats.precision
        tagger_object.recall = tagger_stats.recall
        tagger_object.accuracy = tagger_stats.accuracy
        tagger_object.training_loss = tagger_stats.training_loss
        tagger_object.epoch_reports = json.dumps([a.to_dict() for a in tagger.epoch_reports])
        # save tagger object
        tagger_object.save()
        # declare the job done
        task_object.complete()
        return True

    except Exception as e:
        # declare the job failed
        show_progress.update_errors(e)
        task_object.update_status(Task.STATUS_FAILED)
        raise<|MERGE_RESOLUTION|>--- conflicted
+++ resolved
@@ -35,23 +35,11 @@
         task_object = tagger_object.task
         model_type = TorchTaggerObject.MODEL_TYPE
         show_progress = ShowProgress(task_object, multiplier=1)
-<<<<<<< HEAD
         # load embedding
         embedding = W2VEmbedding()
         embedding.load_django(tagger_object.embedding)
         # get MLP tokenizer if asked
         tokenizer = get_tokenizer(tagger_object.tokenize)
-=======
-        # load embedding and create text processor
-        # TODO: investigate if stop words should not be removed
-        if tagger_object.embedding:
-            phraser = Phraser(embedding_id=tagger_object.embedding.pk)
-            phraser.load()
-            text_processor = TextProcessor(phraser=phraser, remove_stop_words=True)
-        else:
-            text_processor = TextProcessor(remove_stop_words=True)
-
->>>>>>> 32d7a710
         # create Datasample object for retrieving positive and negative sample
         data_sample = DataSample(tagger_object, show_progress=show_progress, join_fields=True)
         show_progress.update_step('training')
