--- conflicted
+++ resolved
@@ -27,11 +27,7 @@
         model = TorchTagger
         fields = (
             'url', 'author_username', 'id', 'description', 'query', 'fields', 'embedding', 'f1_score', 'precision', 'recall', 'accuracy',
-<<<<<<< HEAD
-            'model_architecture', 'maximum_sample_size', 'num_epochs', 'location', 'plot', 'task', 'fact_name', 'epoch_reports',
-=======
-            'model_architecture', 'maximum_sample_size', 'minimum_sample_size', 'num_epochs', 'location', 'plot', 'task', 'fact_name',
->>>>>>> a8b3c122
+            'model_architecture', 'maximum_sample_size', 'minimum_sample_size', 'num_epochs', 'location', 'plot', 'task', 'fact_name', 'epoch_reports',
         )
         read_only_fields = ('project', 'fields', 'f1_score', 'precision', 'recall', 'accuracy', 'location', 'plot', 'task' ,'fact_name', 'epoch_reports')
         fields_to_parse = ('fields', 'location')