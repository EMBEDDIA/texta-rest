--- conflicted
+++ resolved
@@ -32,11 +32,7 @@
         model = TorchTagger
         fields = (
             'url', 'author_username', 'id', 'description', 'query', 'fields', 'embedding', 'f1_score', 'precision', 'recall', 'accuracy',
-<<<<<<< HEAD
-            'model_architecture', 'maximum_sample_size', 'minimum_sample_size', 'num_epochs', 'tokenize', 'plot', 'task', 'fact_name', 'epoch_reports',
-=======
             'model_architecture', 'maximum_sample_size', 'minimum_sample_size', 'num_epochs', 'plot', 'task', 'fact_name', 'epoch_reports', 'indices'
->>>>>>> 6079fe7e
         )
         read_only_fields = ('project', 'fields', 'f1_score', 'precision', 'recall', 'accuracy', 'plot', 'task', 'fact_name', 'epoch_reports')
         fields_to_parse = ('fields', 'epoch_reports')