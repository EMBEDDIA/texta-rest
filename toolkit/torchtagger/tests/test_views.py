import pathlib
import uuid
import json
from io import BytesIO
from time import sleep

from django.test import override_settings
from rest_framework import status
from rest_framework.test import APITransactionTestCase

<<<<<<< HEAD
from toolkit.elastic.models import Reindexer
from toolkit.elastic.aggregator import ElasticAggregator
from toolkit.elastic.core import ElasticCore
=======
from toolkit.elastic.reindexer.models import Reindexer
from toolkit.elastic.tools.aggregator import ElasticAggregator
from toolkit.elastic.tools.core import ElasticCore
>>>>>>> ab1ac11e

from toolkit.core.task.models import Task

from toolkit.test_settings import (
    TEST_FACT_NAME,
    TEST_FIELD_CHOICE,
    TEST_INDEX,
    TEST_VERSION_PREFIX,
    TEST_KEEP_PLOT_FILES,
<<<<<<< HEAD
    TEST_QUERY
=======
    TEST_QUERY,
    TEST_TORCH_TAGGER_BINARY_GPU,
    TEST_TORCH_TAGGER_MULTICLASS_GPU,
    TEST_TORCH_TAGGER_BINARY_CPU
>>>>>>> ab1ac11e
    )
from toolkit.tools.utils_for_tests import create_test_user, print_output, project_creation, remove_file
from toolkit.torchtagger.models import TorchTagger
from toolkit.torchtagger.torch_models.models import TORCH_MODELS


@override_settings(CELERY_ALWAYS_EAGER=True)
class TorchTaggerViewTests(APITransactionTestCase):
    def setUp(self):
        # Owner of the project
        self.user = create_test_user('torchTaggerOwner', 'my@email.com', 'pw')
        self.project = project_creation('torchTaggerTestProject', TEST_INDEX, self.user)
        self.project.users.add(self.user)
        self.url = f'{TEST_VERSION_PREFIX}/projects/{self.project.id}/torchtaggers/'
        self.project_url = f'{TEST_VERSION_PREFIX}/projects/{self.project.id}'
        self.test_embedding_id = None
        self.torch_models = list(TORCH_MODELS.keys())
        self.test_tagger_id = None
        self.test_multiclass_tagger_id = None

        self.client.login(username='torchTaggerOwner', password='pw')

        # new fact name and value used when applying tagger to index
        self.new_fact_name = "TEST_TORCH_TAGGER_NAME"
        self.new_multiclass_fact_name = "TEST_TORCH_TAGGER_NAME_MC"
        self.new_fact_value = "TEST_TORCH_TAGGER_VALUE"

        # Create copy of test index
        self.reindex_url = f'{TEST_VERSION_PREFIX}/projects/{self.project.id}/reindexer/'
        # Generate name for new index containing random id to make sure it doesn't already exist
        self.test_index_copy = f"test_apply_torch_tagger_{uuid.uuid4().hex}"

        self.reindex_payload = {
            "description": "test index for applying taggers",
            "indices": [TEST_INDEX],
<<<<<<< HEAD
=======
            "query": json.dumps(TEST_QUERY),
>>>>>>> ab1ac11e
            "new_index": self.test_index_copy,
            "fields": TEST_FIELD_CHOICE
        }
        resp = self.client.post(self.reindex_url, self.reindex_payload, format='json')
        print_output("reindex test index for applying torch tagger:response.data:", resp.json())
        self.reindexer_object = Reindexer.objects.get(pk=resp.json()["id"])

<<<<<<< HEAD
=======
        self.test_imported_binary_gpu_tagger_id = self.import_test_model(TEST_TORCH_TAGGER_BINARY_GPU)
        self.test_imported_multiclass_gpu_tagger_id = self.import_test_model(TEST_TORCH_TAGGER_MULTICLASS_GPU)

        self.test_imported_binary_cpu_tagger_id = self.import_test_model(TEST_TORCH_TAGGER_BINARY_CPU)


    def import_test_model(self, file_path: str):
        """Import models for testing."""
        print_output("Importing model from file:", file_path)
        files = {"file": open(file_path, "rb")}
        import_url = f'{self.url}import_model/'
        resp = self.client.post(import_url, data={'file': open(file_path, "rb")}).json()
        print_output("Importing test model:", resp)
        return resp["id"]

>>>>>>> ab1ac11e

    def tearDown(self) -> None:
        res = ElasticCore().delete_index(self.test_index_copy)
        print_output(f"Delete apply_torch_taggers test index {self.test_index_copy}", res)


    def test(self):
        self.run_train_embedding()
        self.run_train_tagger_using_query()
        self.run_train_multiclass_tagger_using_fact_name()
        self.run_tag_text()
        self.run_tag_with_imported_gpu_model()
        self.run_tag_with_imported_cpu_model()
        self.run_tag_random_doc()
        self.run_epoch_reports_get()
        self.run_epoch_reports_post()
        self.run_tag_and_feedback_and_retrain()
        self.run_model_export_import()
        self.run_apply_binary_tagger_to_index()
<<<<<<< HEAD
        self.run_apply_mutliclass_tagger_to_index()
=======
        self.run_apply_multiclass_tagger_to_index()
>>>>>>> ab1ac11e
        self.run_apply_tagger_to_index_invalid_input()


    def add_cleanup_files(self, tagger_id):
        tagger_object = TorchTagger.objects.get(pk=tagger_id)
        self.addCleanup(remove_file, tagger_object.model.path)
        if not TEST_KEEP_PLOT_FILES:
            self.addCleanup(remove_file, tagger_object.plot.path)
        self.addCleanup(remove_file, tagger_object.embedding.embedding_model.path)


    def run_train_embedding(self):
        # payload for training embedding
        payload = {
            "description": "TestEmbedding",
            "fields": TEST_FIELD_CHOICE,
            "max_vocab": 10000,
            "min_freq": 5,
            "num_dimensions": 300
        }
        # post
        embeddings_url = f'{TEST_VERSION_PREFIX}/projects/{self.project.id}/embeddings/'
        response = self.client.post(embeddings_url, payload, format='json')
        self.test_embedding_id = response.data["id"]
        print_output("run_train_embedding", 201)


    def run_train_tagger_using_query(self):
        """Tests TorchTagger training, and if a new Task gets created via the signal"""
        payload = {
            "description": "TestTorchTaggerTraining",
            "fields": TEST_FIELD_CHOICE,
            "maximum_sample_size": 500,
            "model_architecture": self.torch_models[0],
            "num_epochs": 3,
            "embedding": self.test_embedding_id,
        }

        print_output(f"training tagger with payload: {payload}", 200)
        response = self.client.post(self.url, payload, format='json')
        print_output('test_create_binary_torchtagger_training_and_task_signal:response.data', response.data)

        # Check if Neurotagger gets created
        self.assertEqual(response.status_code, status.HTTP_201_CREATED)

        # Check if f1 not NULL (train and validation success)
        tagger_id = response.data['id']
        response = self.client.get(f'{self.url}{tagger_id}/')
        print_output('test_torchtagger_has_stats:response.data', response.data)
        for score in ['f1_score', 'precision', 'recall', 'accuracy']:
            self.assertTrue(isinstance(response.data[score], float))
        self.test_tagger_id = tagger_id
        # add cleanup
        self.add_cleanup_files(tagger_id)


    def run_train_multiclass_tagger_using_fact_name(self):
        """Tests TorchTagger training with multiple classes and if a new Task gets created via the signal"""
        payload = {
            "description": "TestTorchTaggerTraining",
            "fact_name": TEST_FACT_NAME,
            "fields": TEST_FIELD_CHOICE,
            "maximum_sample_size": 500,
            "model_architecture": self.torch_models[0],
            "num_epochs": 3,
            "embedding": self.test_embedding_id,
        }
        response = self.client.post(self.url, payload, format='json')
        print_output('test_create_multiclass_torchtagger_training_and_task_signal:response.data', response.data)
        # Check if Neurotagger gets created
        self.assertEqual(response.status_code, status.HTTP_201_CREATED)
        # Check if f1 not NULL (train and validation success)
        tagger_id = response.data['id']
        response = self.client.get(f'{self.url}{tagger_id}/')
        print_output('test_torchtagger_has_stats:response.data', response.data)
        for score in ['f1_score', 'precision', 'recall', 'accuracy']:
            self.assertTrue(isinstance(response.data[score], float))
        self.test_multiclass_tagger_id = tagger_id
        # add cleanup
        self.add_cleanup_files(tagger_id)


    def run_tag_text(self):
        """Tests tag prediction for texts."""
        payload = {
            "text": "mine kukele, kala"
        }
        response = self.client.post(f'{self.url}{self.test_tagger_id}/tag_text/', payload)
        print_output('test_torchtagger_tag_text:response.data', response.data)
        self.assertTrue(isinstance(response.data, dict))
        self.assertTrue('result' in response.data)
        self.assertTrue('probability' in response.data)
        self.assertTrue('tagger_id' in response.data)


<<<<<<< HEAD
=======
    def run_tag_with_imported_gpu_model(self):
        """Test applying imported model trained on GPU."""
        payload = {
            "text": "mine kukele, kala"
        }
        response = self.client.post(f'{self.url}{self.test_imported_binary_gpu_tagger_id}/tag_text/', payload)
        print_output('test_torchtagger_tag_with_imported_gpu_model:response.data', response.data)
        self.assertTrue(isinstance(response.data, dict))
        self.assertTrue('result' in response.data)
        self.assertTrue('probability' in response.data)
        self.assertTrue('tagger_id' in response.data)
        self.add_cleanup_files(self.test_imported_binary_gpu_tagger_id)


    def run_tag_with_imported_cpu_model(self):
        """Test applying imported model trained on CPU."""
        payload = {
            "text": "mine kukele, kala"
        }
        response = self.client.post(f'{self.url}{self.test_imported_binary_cpu_tagger_id}/tag_text/', payload)
        print_output('test_torchtagger_tag_with_imported_cpu_model:response.data', response.data)
        self.assertTrue(isinstance(response.data, dict))
        self.assertTrue('result' in response.data)
        self.assertTrue('probability' in response.data)
        self.assertTrue('tagger_id' in response.data)
        self.add_cleanup_files(self.test_imported_binary_cpu_tagger_id)


>>>>>>> ab1ac11e
    def run_tag_random_doc(self):
        """Tests the endpoint for the tag_random_doc action"""
        payload = {
            "indices": [{"name": TEST_INDEX}]
        }
        url = f'{self.url}{self.test_tagger_id}/tag_random_doc/'
        response = self.client.post(url, format="json", data=payload)
        print_output('test_tag_random_doc:response.data', response.data)
        self.assertEqual(response.status_code, status.HTTP_200_OK)
        # Check if response is list
        self.assertTrue(isinstance(response.data, dict))
        self.assertTrue('prediction' in response.data)
        self.assertTrue('result' in response.data['prediction'])
        self.assertTrue('probability' in response.data['prediction'])
        self.assertTrue('tagger_id' in response.data['prediction'])


    def run_epoch_reports_get(self):
        """Tests endpoint for retrieving epoch reports via GET"""
        url = f'{self.url}{self.test_tagger_id}/epoch_reports/'
        response = self.client.get(url, format="json")
        print_output('test_torchagger_epoch_reports_get:response.data', response.data)
        self.assertEqual(response.status_code, status.HTTP_200_OK)
        # Check if response is a list
        self.assertTrue(isinstance(response.data, list))
        # Check if first report is not empty
        self.assertTrue(len(response.data[0])>0)


    def run_epoch_reports_post(self):
        """Tests endpoint for retrieving epoch reports via GET"""
        url = f'{self.url}{self.test_tagger_id}/epoch_reports/'
        payload_1 = {}
        payload_2 = {"ignore_fields": ["true_positive_rate", "false_positive_rate", "recall"]}

        response = self.client.post(url, format="json", data=payload_1)
        print_output('test_torchagger_epoch_reports_post_ignore_default:response.data', response.data)
        self.assertEqual(response.status_code, status.HTTP_200_OK)

        # Check if response is a list
        self.assertTrue(isinstance(response.data, list))
        # Check if first report contains recall
        self.assertTrue("recall" in response.data[0])

        response = self.client.post(url, format="json", data=payload_2)
        print_output('test_torchtagger_epoch_reports_post_ignore_custom:response.data', response.data)
        self.assertEqual(response.status_code, status.HTTP_200_OK)
        # Check if response is a list
        self.assertTrue(isinstance(response.data, list))
        # Check if first report does NOT contains recall
        self.assertTrue("recall" not in response.data[0])


    def run_model_export_import(self):
        """Tests endpoint for model export and import"""
        test_tagger_group_id = self.test_tagger_id

        # retrieve model zip
        url = f'{self.url}{test_tagger_group_id}/export_model/'
        response = self.client.get(url)

        # Post model zip
        import_url = f'{self.url}import_model/'
        response = self.client.post(import_url, data={'file': BytesIO(response.content)})
        tagger_id = response.data['id']
        print_output('test_import_model:response.data', import_url)

        self.assertEqual(response.status_code, status.HTTP_201_CREATED)

        torchtagger = TorchTagger.objects.get(pk=response.data["id"])

        # Check if the models and plot files exist.
        resources = torchtagger.get_resource_paths()
        for path in resources.values():
            file = pathlib.Path(path)
            self.assertTrue(file.exists())

        # Tests the endpoint for the tag_random_doc action"""
        url = f'{self.url}{torchtagger.pk}/tag_random_doc/'
        payload = {
            "indices": [{"name": TEST_INDEX}]
        }
        response = self.client.post(url, format='json', data=payload)
        print_output('test_torchtagger_tag_random_doc_after_import:response.data', response.data)
        self.assertEqual(response.status_code, status.HTTP_200_OK)
        self.assertTrue(isinstance(response.data, dict))

        self.assertTrue('prediction' in response.data)
        self.assertTrue('result' in response.data['prediction'])
        self.assertTrue('probability' in response.data['prediction'])
        self.assertTrue('tagger_id' in response.data['prediction'])
        self.add_cleanup_files(tagger_id)


    def run_apply_binary_tagger_to_index(self):
        """Tests applying binary torch tagger to index using apply_to_index endpoint."""
        # Make sure reindexer task has finished
        while self.reindexer_object.task.status != Task.STATUS_COMPLETED:
            print_output('test_apply_binary_torch_tagger_to_index: waiting for reindexer task to finish, current status:', self.reindexer_object.task.status)
            sleep(2)

<<<<<<< HEAD
        url = f'{self.url}{self.test_tagger_id}/apply_to_index/'
=======
        url = f'{self.url}{self.test_imported_binary_gpu_tagger_id}/apply_to_index/'
>>>>>>> ab1ac11e

        payload = {
            "description": "apply torch tagger to index test task",
            "new_fact_name": self.new_fact_name,
            "new_fact_value": self.new_fact_value,
            "indices": [{"name": self.test_index_copy}],
<<<<<<< HEAD
            "fields": TEST_FIELD_CHOICE,
            "bulk_size": 100
=======
            "fields": TEST_FIELD_CHOICE
>>>>>>> ab1ac11e
        }
        response = self.client.post(url, payload, format='json')
        print_output('test_apply_binary_torch_tagger_to_index:response.data', response.data)
        self.assertEqual(response.status_code, status.HTTP_201_CREATED)
<<<<<<< HEAD
        tagger_object = TorchTagger.objects.get(pk=self.test_tagger_id)
=======
        tagger_object = TorchTagger.objects.get(pk=self.test_imported_binary_gpu_tagger_id)
>>>>>>> ab1ac11e

        # Wait til the task has finished
        while tagger_object.task.status != Task.STATUS_COMPLETED:
            print_output('test_apply_binary_torch_tagger_to_index: waiting for applying tagger task to finish, current status:', tagger_object.task.status)
            sleep(2)

        results = ElasticAggregator(indices=[self.test_index_copy]).get_fact_values_distribution(self.new_fact_name)
        print_output("test_apply_binary_torch_tagger_to_index:elastic aggerator results:", results)

<<<<<<< HEAD
        # Check if applying the tagger results in at least 1 new fact
        # Exact numbers cannot be checked as creating taggers contains random and thus
        # predicting with them isn't entirely deterministic
        #self.assertTrue(results[self.new_fact_value] >= 1)


    def run_apply_mutliclass_tagger_to_index(self):
=======
        # Check if expected number of facts is added
        self.assertTrue(results[self.new_fact_value] == 25)

        self.add_cleanup_files(self.test_imported_binary_gpu_tagger_id)


    def run_apply_multiclass_tagger_to_index(self):
>>>>>>> ab1ac11e
        """Tests applying multiclass torch tagger to index using apply_to_index endpoint."""
        # Make sure reindexer task has finished
        while self.reindexer_object.task.status != Task.STATUS_COMPLETED:
            print_output('test_apply_multiclass_torch_tagger_to_index: waiting for reindexer task to finish, current status:', self.reindexer_object.task.status)
            sleep(2)

<<<<<<< HEAD
        url = f'{self.url}{self.test_multiclass_tagger_id}/apply_to_index/'
=======
        url = f'{self.url}{self.test_imported_multiclass_gpu_tagger_id}/apply_to_index/'
>>>>>>> ab1ac11e

        payload = {
            "description": "apply torch tagger to index test task",
            "new_fact_name": self.new_multiclass_fact_name,
            "new_fact_value": self.new_fact_value,
            "indices": [{"name": self.test_index_copy}],
<<<<<<< HEAD
            "fields": TEST_FIELD_CHOICE,
            "bulk_size": 100
=======
            "fields": TEST_FIELD_CHOICE
>>>>>>> ab1ac11e
        }
        response = self.client.post(url, payload, format='json')
        print_output('test_apply_multiclass_torch_tagger_to_index:response.data', response.data)
        self.assertEqual(response.status_code, status.HTTP_201_CREATED)
<<<<<<< HEAD
        tagger_object = TorchTagger.objects.get(pk=self.test_multiclass_tagger_id)
=======
        tagger_object = TorchTagger.objects.get(pk=self.test_imported_multiclass_gpu_tagger_id)
>>>>>>> ab1ac11e

        # Wait til the task has finished
        while tagger_object.task.status != Task.STATUS_COMPLETED:
            print_output('test_apply_multiclass_torch_tagger_to_index: waiting for applying tagger task to finish, current status:', tagger_object.task.status)
            sleep(2)

        results = ElasticAggregator(indices=[self.test_index_copy]).get_fact_values_distribution(self.new_multiclass_fact_name)
        print_output("test_apply_multiclass_torch_tagger_to_index:elastic aggerator results:", results)

<<<<<<< HEAD
        # Check if applying the tagger results in at least 1 new fact
        # Exact numbers cannot be checked as creating taggers contains random and thus
        # predicting with them isn't entirely deterministic
        self.assertTrue(len(results) >= 1)
=======
        # Check if the expected facts with expected number of values is added
        fact_value_1 = "foo"
        expected_count_1 = 28

        fact_value_2 = "bar"
        expected_count_2 = 2

        self.assertTrue(fact_value_1 in results)
        self.assertTrue(fact_value_2 in results)
        self.assertTrue(results[fact_value_1] == expected_count_1)
        self.assertTrue(results[fact_value_2] == expected_count_2)

        self.add_cleanup_files(self.test_imported_multiclass_gpu_tagger_id)
>>>>>>> ab1ac11e


    def run_apply_tagger_to_index_invalid_input(self):
        """Tests applying multiclass torch tagger to index using apply_to_index endpoint."""

        url = f'{self.url}{self.test_tagger_id}/apply_to_index/'

        payload = {
            "description": "apply torch tagger to index test task",
            "new_fact_name": self.new_fact_name,
            "new_fact_value": self.new_fact_value,
<<<<<<< HEAD
            "fields": "invalid_field_format",
            "bulk_size": 100,
            "query": json.dumps(TEST_QUERY)
=======
            "fields": "invalid_field_format"
>>>>>>> ab1ac11e
        }
        response = self.client.post(url, payload, format='json')
        print_output('test_invalid_apply_torch_tagger_to_index:response.data', response.data)
        self.assertEqual(response.status_code, status.HTTP_400_BAD_REQUEST)

<<<<<<< HEAD
=======
        self.add_cleanup_files(self.test_tagger_id)

>>>>>>> ab1ac11e

    def run_tag_and_feedback_and_retrain(self):
        """Tests feeback extra action."""
        tagger_id = self.test_tagger_id
        payload = {
            "text": "This is some test text for the Tagger Test",
            "feedback_enabled": True
        }
        tag_text_url = f'{self.url}{tagger_id}/tag_text/'
        response = self.client.post(tag_text_url, payload)
        print_output('test_tag_text_with_feedback:response.data', response.data)
        self.assertTrue('feedback' in response.data)

        # generate feedback
        fb_id = response.data['feedback']['id']
        feedback_url = f'{self.url}{tagger_id}/feedback/'
        payload = {"feedback_id": fb_id, "correct_result": "FUBAR"}
        response = self.client.post(feedback_url, payload, format='json')
        print_output('test_tag_text_with_feedback:response.data', response.data)
        self.assertEqual(response.status_code, status.HTTP_200_OK)
        self.assertTrue(response.data)
        self.assertTrue('success' in response.data)
        # sleep for a sec to allow elastic to finish its bussiness
        sleep(1)
        # list feedback
        feedback_list_url = f'{self.url}{tagger_id}/feedback/'
        response = self.client.get(feedback_list_url)
        print_output('test_tag_text_list_feedback:response.data', response.data)
        self.assertEqual(response.status_code, status.HTTP_200_OK)
        self.assertTrue(response.data)
        self.assertTrue(len(response.data) > 0)

        # add model files before retraining
        self.add_cleanup_files(tagger_id)

        # retrain model
        url = f'{self.url}{tagger_id}/retrain_tagger/'
        response = self.client.post(url)
        print_output('test_feedback:retrain', response.data)
        # test tagging again for this model
        payload = {"text": "This is some test text for the Tagger Test"}
        tag_text_url = f'{self.url}{tagger_id}/tag_text/'
        response = self.client.post(tag_text_url, payload)
        print_output('test_feedback_retrained_tag_doc:response.data', response.data)
        self.assertEqual(response.status_code, status.HTTP_200_OK)
        self.assertTrue('result' in response.data)
        self.assertTrue('probability' in response.data)
        # delete feedback
        feedback_delete_url = f'{self.url}{tagger_id}/feedback/'
        response = self.client.delete(feedback_delete_url)
        print_output('test_tag_doc_delete_feedback:response.data', response.data)
        # sleep for a sec to allow elastic to finish its bussiness
        sleep(1)
        # list feedback again to make sure its emtpy
        feedback_list_url = f'{self.url}{tagger_id}/feedback/'
        response = self.client.get(feedback_list_url)
        print_output('test_tag_doc_list_feedback_after_delete:response.data', response.data)
        self.assertEqual(response.status_code, status.HTTP_200_OK)
        self.assertTrue(len(response.data) == 0)
        # remove created index
        feedback_index_url = f'{self.project_url}/feedback/'
        response = self.client.delete(feedback_index_url)
        print_output('test_delete_feedback_index:response.data', response.data)
        self.assertEqual(response.status_code, status.HTTP_200_OK)
        self.assertTrue('success' in response.data)

        # add model files after retraining
        self.add_cleanup_files(tagger_id)<|MERGE_RESOLUTION|>--- conflicted
+++ resolved
@@ -8,15 +8,9 @@
 from rest_framework import status
 from rest_framework.test import APITransactionTestCase
 
-<<<<<<< HEAD
-from toolkit.elastic.models import Reindexer
-from toolkit.elastic.aggregator import ElasticAggregator
-from toolkit.elastic.core import ElasticCore
-=======
 from toolkit.elastic.reindexer.models import Reindexer
 from toolkit.elastic.tools.aggregator import ElasticAggregator
 from toolkit.elastic.tools.core import ElasticCore
->>>>>>> ab1ac11e
 
 from toolkit.core.task.models import Task
 
@@ -26,14 +20,10 @@
     TEST_INDEX,
     TEST_VERSION_PREFIX,
     TEST_KEEP_PLOT_FILES,
-<<<<<<< HEAD
-    TEST_QUERY
-=======
     TEST_QUERY,
     TEST_TORCH_TAGGER_BINARY_GPU,
     TEST_TORCH_TAGGER_MULTICLASS_GPU,
     TEST_TORCH_TAGGER_BINARY_CPU
->>>>>>> ab1ac11e
     )
 from toolkit.tools.utils_for_tests import create_test_user, print_output, project_creation, remove_file
 from toolkit.torchtagger.models import TorchTagger
@@ -69,10 +59,7 @@
         self.reindex_payload = {
             "description": "test index for applying taggers",
             "indices": [TEST_INDEX],
-<<<<<<< HEAD
-=======
             "query": json.dumps(TEST_QUERY),
->>>>>>> ab1ac11e
             "new_index": self.test_index_copy,
             "fields": TEST_FIELD_CHOICE
         }
@@ -80,8 +67,6 @@
         print_output("reindex test index for applying torch tagger:response.data:", resp.json())
         self.reindexer_object = Reindexer.objects.get(pk=resp.json()["id"])
 
-<<<<<<< HEAD
-=======
         self.test_imported_binary_gpu_tagger_id = self.import_test_model(TEST_TORCH_TAGGER_BINARY_GPU)
         self.test_imported_multiclass_gpu_tagger_id = self.import_test_model(TEST_TORCH_TAGGER_MULTICLASS_GPU)
 
@@ -97,7 +82,6 @@
         print_output("Importing test model:", resp)
         return resp["id"]
 
->>>>>>> ab1ac11e
 
     def tearDown(self) -> None:
         res = ElasticCore().delete_index(self.test_index_copy)
@@ -117,11 +101,7 @@
         self.run_tag_and_feedback_and_retrain()
         self.run_model_export_import()
         self.run_apply_binary_tagger_to_index()
-<<<<<<< HEAD
-        self.run_apply_mutliclass_tagger_to_index()
-=======
         self.run_apply_multiclass_tagger_to_index()
->>>>>>> ab1ac11e
         self.run_apply_tagger_to_index_invalid_input()
 
 
@@ -217,8 +197,6 @@
         self.assertTrue('tagger_id' in response.data)
 
 
-<<<<<<< HEAD
-=======
     def run_tag_with_imported_gpu_model(self):
         """Test applying imported model trained on GPU."""
         payload = {
@@ -247,7 +225,6 @@
         self.add_cleanup_files(self.test_imported_binary_cpu_tagger_id)
 
 
->>>>>>> ab1ac11e
     def run_tag_random_doc(self):
         """Tests the endpoint for the tag_random_doc action"""
         payload = {
@@ -349,32 +326,19 @@
             print_output('test_apply_binary_torch_tagger_to_index: waiting for reindexer task to finish, current status:', self.reindexer_object.task.status)
             sleep(2)
 
-<<<<<<< HEAD
-        url = f'{self.url}{self.test_tagger_id}/apply_to_index/'
-=======
         url = f'{self.url}{self.test_imported_binary_gpu_tagger_id}/apply_to_index/'
->>>>>>> ab1ac11e
 
         payload = {
             "description": "apply torch tagger to index test task",
             "new_fact_name": self.new_fact_name,
             "new_fact_value": self.new_fact_value,
             "indices": [{"name": self.test_index_copy}],
-<<<<<<< HEAD
-            "fields": TEST_FIELD_CHOICE,
-            "bulk_size": 100
-=======
             "fields": TEST_FIELD_CHOICE
->>>>>>> ab1ac11e
         }
         response = self.client.post(url, payload, format='json')
         print_output('test_apply_binary_torch_tagger_to_index:response.data', response.data)
         self.assertEqual(response.status_code, status.HTTP_201_CREATED)
-<<<<<<< HEAD
-        tagger_object = TorchTagger.objects.get(pk=self.test_tagger_id)
-=======
         tagger_object = TorchTagger.objects.get(pk=self.test_imported_binary_gpu_tagger_id)
->>>>>>> ab1ac11e
 
         # Wait til the task has finished
         while tagger_object.task.status != Task.STATUS_COMPLETED:
@@ -384,15 +348,6 @@
         results = ElasticAggregator(indices=[self.test_index_copy]).get_fact_values_distribution(self.new_fact_name)
         print_output("test_apply_binary_torch_tagger_to_index:elastic aggerator results:", results)
 
-<<<<<<< HEAD
-        # Check if applying the tagger results in at least 1 new fact
-        # Exact numbers cannot be checked as creating taggers contains random and thus
-        # predicting with them isn't entirely deterministic
-        #self.assertTrue(results[self.new_fact_value] >= 1)
-
-
-    def run_apply_mutliclass_tagger_to_index(self):
-=======
         # Check if expected number of facts is added
         self.assertTrue(results[self.new_fact_value] == 25)
 
@@ -400,39 +355,25 @@
 
 
     def run_apply_multiclass_tagger_to_index(self):
->>>>>>> ab1ac11e
         """Tests applying multiclass torch tagger to index using apply_to_index endpoint."""
         # Make sure reindexer task has finished
         while self.reindexer_object.task.status != Task.STATUS_COMPLETED:
             print_output('test_apply_multiclass_torch_tagger_to_index: waiting for reindexer task to finish, current status:', self.reindexer_object.task.status)
             sleep(2)
 
-<<<<<<< HEAD
-        url = f'{self.url}{self.test_multiclass_tagger_id}/apply_to_index/'
-=======
         url = f'{self.url}{self.test_imported_multiclass_gpu_tagger_id}/apply_to_index/'
->>>>>>> ab1ac11e
 
         payload = {
             "description": "apply torch tagger to index test task",
             "new_fact_name": self.new_multiclass_fact_name,
             "new_fact_value": self.new_fact_value,
             "indices": [{"name": self.test_index_copy}],
-<<<<<<< HEAD
-            "fields": TEST_FIELD_CHOICE,
-            "bulk_size": 100
-=======
             "fields": TEST_FIELD_CHOICE
->>>>>>> ab1ac11e
         }
         response = self.client.post(url, payload, format='json')
         print_output('test_apply_multiclass_torch_tagger_to_index:response.data', response.data)
         self.assertEqual(response.status_code, status.HTTP_201_CREATED)
-<<<<<<< HEAD
-        tagger_object = TorchTagger.objects.get(pk=self.test_multiclass_tagger_id)
-=======
         tagger_object = TorchTagger.objects.get(pk=self.test_imported_multiclass_gpu_tagger_id)
->>>>>>> ab1ac11e
 
         # Wait til the task has finished
         while tagger_object.task.status != Task.STATUS_COMPLETED:
@@ -442,12 +383,6 @@
         results = ElasticAggregator(indices=[self.test_index_copy]).get_fact_values_distribution(self.new_multiclass_fact_name)
         print_output("test_apply_multiclass_torch_tagger_to_index:elastic aggerator results:", results)
 
-<<<<<<< HEAD
-        # Check if applying the tagger results in at least 1 new fact
-        # Exact numbers cannot be checked as creating taggers contains random and thus
-        # predicting with them isn't entirely deterministic
-        self.assertTrue(len(results) >= 1)
-=======
         # Check if the expected facts with expected number of values is added
         fact_value_1 = "foo"
         expected_count_1 = 28
@@ -461,7 +396,6 @@
         self.assertTrue(results[fact_value_2] == expected_count_2)
 
         self.add_cleanup_files(self.test_imported_multiclass_gpu_tagger_id)
->>>>>>> ab1ac11e
 
 
     def run_apply_tagger_to_index_invalid_input(self):
@@ -473,23 +407,14 @@
             "description": "apply torch tagger to index test task",
             "new_fact_name": self.new_fact_name,
             "new_fact_value": self.new_fact_value,
-<<<<<<< HEAD
-            "fields": "invalid_field_format",
-            "bulk_size": 100,
-            "query": json.dumps(TEST_QUERY)
-=======
             "fields": "invalid_field_format"
->>>>>>> ab1ac11e
         }
         response = self.client.post(url, payload, format='json')
         print_output('test_invalid_apply_torch_tagger_to_index:response.data', response.data)
         self.assertEqual(response.status_code, status.HTTP_400_BAD_REQUEST)
 
-<<<<<<< HEAD
-=======
         self.add_cleanup_files(self.test_tagger_id)
 
->>>>>>> ab1ac11e
 
     def run_tag_and_feedback_and_retrain(self):
         """Tests feeback extra action."""
