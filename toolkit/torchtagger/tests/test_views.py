--- conflicted
+++ resolved
@@ -84,24 +84,6 @@
 
 
     def test(self):
-<<<<<<< HEAD
-        self.run_train_embedding()
-        self.run_train_tagger_using_query()
-        self.run_train_multiclass_tagger_using_fact_name()
-        self.run_train_balanced_multiclass_tagger_using_fact_name()
-        self.run_train_binary_multiclass_tagger_using_fact_name()
-        self.run_train_binary_multiclass_tagger_using_fact_name_invalid_payload()
-        self.run_tag_text()
-        self.run_model_export_import()
-        # self.run_tag_with_imported_gpu_model()
-        # self.run_tag_with_imported_cpu_model()
-        self.run_tag_random_doc()
-        self.run_epoch_reports_get()
-        self.run_epoch_reports_post()
-        self.run_tag_and_feedback_and_retrain()
-        self.run_apply_binary_tagger_to_index()
-        self.run_apply_tagger_to_index_invalid_input()
-=======
         pass
         # self.run_train_embedding()
         # self.run_train_tagger_using_query()
@@ -120,7 +102,6 @@
         # self.run_tag_and_feedback_and_retrain()
         # self.run_apply_binary_tagger_to_index()
         # self.run_apply_tagger_to_index_invalid_input()
->>>>>>> dc8dee7d
 
 
     def add_cleanup_files(self, tagger_id):
