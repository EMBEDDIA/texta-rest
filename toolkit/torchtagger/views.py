--- conflicted
+++ resolved
@@ -158,21 +158,10 @@
         return Response(prediction, status=status.HTTP_200_OK)
 
 
-<<<<<<< HEAD
     def apply_tagger(self, tagger_object, tagger_input, input_type='text', feedback=False):
         # load embedding & phraser
         embedding = W2VEmbedding()
         embedding.load_django(tagger_object.embedding)
-=======
-    def apply_tagger(self, tagger_object, tagger_input, input_type='text', lemmatize=None, feedback=False):
-        # use phraser is embedding used
-        if tagger_object.embedding:
-            phraser = Phraser(tagger_object.embedding.id)
-            phraser.load()
-            text_processor = TextProcessor(phraser=phraser, remove_stop_words=True, lemmatize=lemmatize)
-        else:
-            text_processor = TextProcessor(remove_stop_words=True, lemmatize=lemmatize)
->>>>>>> 6079fe7e
         # retrieve model
         tagger = TorchTagger(embedding)
         tagger.load_django(tagger_object)
