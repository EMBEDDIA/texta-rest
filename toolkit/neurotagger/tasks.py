--- conflicted
+++ resolved
@@ -17,7 +17,7 @@
 
 
 @task(name="neurotagger_train_handler")
-def neurotagger_train_handler(neurotagger_id):
+def neurotagger_train_handler(neurotagger_id, testing=False):
     # retrieve neurotagger & task objects
     neurotagger_obj = Neurotagger.objects.get(pk=neurotagger_id)
     task_object = neurotagger_obj.task
@@ -27,15 +27,20 @@
     show_progress.update_view(0)
 
     queries = json.loads(neurotagger_obj.queries)
+    num_queries = len(queries)
 
-    kwargs = {"neurotagger_id": neurotagger_obj.id}
+    kwargs = {"neurotagger_id": neurotagger_obj.id, "num_queries": num_queries}
+    task_worker = chord((scroll_data.s(query, kwargs=kwargs) for query in queries), train_model.s(kwargs=kwargs))
+    if not testing:
+        return task_worker()
 
-    return chord((scroll_data.s(query, kwargs=kwargs) for query in queries), train_model.s(kwargs=kwargs))()
+    return task_worker
 
 
 @task(name="scroll_data")
 def scroll_data(query, kwargs={}):
     neurotagger_obj = Neurotagger.objects.get(pk=kwargs["neurotagger_id"])
+    num_queries = kwargs["num_queries"]
 
     indices = neurotagger_obj.project.indices
     field_data = json.loads(neurotagger_obj.fields)
@@ -43,11 +48,11 @@
     maximum_sample_size = neurotagger_obj.maximum_sample_size
     max_seq_len = neurotagger_obj.seq_len
 
-    show_progress = None
+
     doc_ids = []
-
-    query_samples, query_labels, query_ids = _scroll_multilabel_positives(query, maximum_sample_size, field_data, show_progress, fact_values, max_seq_len, doc_ids)
-
+    query_samples, query_labels, query_ids = _scroll_multilabel_positives(query, maximum_sample_size, field_data, fact_values, max_seq_len)
+    neurotagger_obj.task.update_process_iteration(total=num_queries, step_prefix='Scrolling queries')
+    print(f'TICK {neurotagger_obj.task.num_processed} / {num_queries}')
     return {"query_samples": query_samples, "query_labels": query_labels, "query_ids": query_ids}
     
 
@@ -76,15 +81,12 @@
                 labels.append(scrolled_samples["query_labels"][i])
                 seen_doc_ids[doc_id] = True
 
-    # this temporary i guess?
-    multilabel = True
 
     try:
         assert len(labels) == len(samples), f'X/y are inconsistent lengths: {len(samples)} != {len(labels)}'
-
-        label_names = get_label_names(neurotagger_obj)
+        label_names = json.loads(neurotagger_obj.fact_values)
         neurotagger = NeurotaggerWorker(neurotagger_obj.id)
-        neurotagger.run(samples, labels, show_progress, label_names, multilabel)
+        neurotagger.run(samples, labels, show_progress, label_names)
 
         # declare the job done
         show_progress.update_step('')
@@ -103,12 +105,10 @@
     return True
 
 
-def _scroll_multilabel_positives(query, maximum_sample_size, field_data, show_progress, fact_values, max_seq_len, already_processed_ids):
+def _scroll_multilabel_positives(query, maximum_sample_size, field_data, fact_values, max_seq_len):
     positive_samples = ElasticSearcher(query=query, 
                                        field_data=field_data + ['texta_facts'],
-                                       callback_progress=show_progress,
                                        scroll_limit=maximum_sample_size,
-                                       ignore_ids=already_processed_ids,
                                        )
     query_ids = []
     combined_samples = []
@@ -130,181 +130,4 @@
             labels.append([1 if x in doc_facts else 0 for x in fact_values])
             # Add doc id
             query_ids.append(doc['_id'])
-    return combined_samples, labels, query_ids
-
-
-
-
-
-
-
-
-@task(name="train_neurotagger")
-def train_neurotagger(neurotagger_id):
-    # retrieve neurotagger & task objects
-    neurotagger_obj = Neurotagger.objects.get(pk=neurotagger_id)
-    task_object = neurotagger_obj.task
-    show_progress = ShowProgress(task_object, multiplier=1)
-
-    try:
-        # retrieve indices & field data from project 
-        indices = neurotagger_obj.project.indices
-        field_data = json.loads(neurotagger_obj.fields)
-
-        show_progress.update_step('scrolling data')
-        show_progress.update_view(0)
-
-        samples, labels = _scroll_multilabel_data(neurotagger_obj, field_data, show_progress)
-
-        assert len(labels) == len(samples), f'X/y are inconsistent lengths: {len(samples)} != {len(labels)}'
-
-        show_progress.update_step('training')
-        show_progress.update_view(0)
-
-        label_names = get_label_names(neurotagger_obj)
-        neurotagger = NeurotaggerWorker(neurotagger_obj.id)
-        neurotagger.run(samples, labels, show_progress, label_names)
-
-        # declare the job done
-        show_progress.update_step('')
-        show_progress.update_view(100.0)
-        task_object.update_status(Task.STATUS_COMPLETED, set_time_completed=True)
-        return True
-
-    except Exception as e:
-        import traceback
-        print(traceback.format_exc())
-        # declare the job failed
-        show_progress.update_errors(e)
-        task_object.update_status(Task.STATUS_FAILED)
-        return False
-    finally:
-        # Clear session/release memory after training and saving
-        K.clear_session()
-
-
-def _scroll_multilabel_data(neurotagger_obj, field_data, show_progress):
-    queries = json.loads(neurotagger_obj.queries)
-    fact_values =  json.loads(neurotagger_obj.fact_values)
-    maximum_sample_size = neurotagger_obj.maximum_sample_size
-    max_seq_len = neurotagger_obj.seq_len
-    num_queries = len(queries)
-
-    samples = []
-    labels = []
-    doc_ids = []
-    for i, query in enumerate(queries):
-        # To not ignore documents already parsed
-        print(f'{i}/{num_queries} tick')        
-        show_progress.update_step(f'Scrolling data for facts ({i}/{num_queries})')
-        show_progress.update_view(0)
-        query_samples, query_labels, query_ids = _scroll_multilabel_positives(query, maximum_sample_size, field_data, show_progress, fact_values, max_seq_len, doc_ids)
-        samples += query_samples
-        labels += query_labels
-        doc_ids += query_ids
-
-    return samples, labels
-
-
-<<<<<<< HEAD
-def _scroll_multilabel_positives(query, maximum_sample_size, field_data, show_progress, fact_values, max_seq_len, already_processed_ids):
-    positive_samples = ElasticSearcher(
-        query=query, 
-        field_data=field_data + ['texta_facts'],
-        callback_progress=show_progress,
-        scroll_limit=maximum_sample_size,
-        ignore_ids=set(already_processed_ids),
-    )
-
-    positive_samples = list(positive_samples)
-    query_ids = [doc['_id'] for doc in positive_samples]
-
-    combined_samples = []
-    labels = []
-    for doc in positive_samples:
-        combined_doc = ''
-        # Features
-        for field in field_data:
-            if field in doc:
-                # Combine data from multiple fields into one doc
-                # separate by newlines and 'xxtextadocend' token
-                combined_doc += doc[field] + ' xxtextadocend '
-
-        if combined_doc:
-            # Crop document as there is no need for the post-crop data
-            combined_doc = combined_doc[0:max_seq_len]
-            combined_samples.append(combined_doc)
-            # Add labels only if document included
-            doc_facts = set([fact['str_val'] for fact in doc['texta_facts']])
-            labels.append([1 if x in doc_facts else 0 for x in fact_values])
-
-    return combined_samples, labels, query_ids
-=======
-def _scroll_multiclass_data(queries, show_progress, neurotagger_obj, field_data):
-    num_queries = len(queries)
-
-    samples = []
-    labels = []
-    # If there is only 1 query, scroll negative training examples as well
-    if len(queries) == 1:
-        positive_samples, positive_ids = _scroll_positives(queries[0], neurotagger_obj, field_data, show_progress)
-        samples += positive_samples
-        # WRAP LABELS IN A LIST, so np.array would automatically turn the shape into (n_samples, n_classes) instead of (n_samples,)
-        labels += [[1] for x in range(len(positive_samples))]
-
-        show_progress.update_step('scrolling negatives')
-        show_progress.update_view(0)
-        negative_samples = _scroll_negatives(neurotagger_obj, field_data, show_progress, positive_ids)
-        samples += negative_samples
-        labels += [[0] for x in range(len(negative_samples))]
-
-    elif len(queries) > 1:
-        for i, query in enumerate(queries):
-            show_progress.update_step(f'Scrolling queries ({i}/{num_queries})')
-            print(f'{i}/{num_queries} tick')
-            show_progress.update_view(0)
-            positive_samples, _ = _scroll_positives(query, neurotagger_obj, field_data, show_progress)
-            samples += positive_samples
-            labels += [[i] for x in range(len(positive_samples))]
-    
-    return samples, labels
-
-
-def _scroll_positives(query, neurotagger_obj, field_data, show_progress):
-    positive_samples = ElasticSearcher(query=query, 
-                                       field_data=field_data,
-                                       output='doc_with_id',
-                                       callback_progress=show_progress,
-                                       scroll_limit=int(neurotagger_obj.maximum_sample_size),
-                                       )
-
-    positive_samples = list(positive_samples)
-    positive_ids = [doc['_id'] for doc in positive_samples]
-
-    combined_samples = []
-    for field in field_data:
-        combined_samples += [doc[field] for doc in positive_samples if field in doc]
-    return combined_samples, positive_ids
-
-
-def _scroll_negatives(neurotagger_obj, field_data, show_progress, positive_ids):
-    negative_samples = ElasticSearcher(field_data=field_data,
-                                       output='doc_with_id',
-                                       callback_progress=show_progress,
-                                       scroll_limit=int(neurotagger_obj.maximum_sample_size)*int(neurotagger_obj.negative_multiplier),
-                                       ignore_ids=positive_ids,
-                                       )
-    negative_samples = list(negative_samples)
-    combined_samples = []
-    for field in field_data:
-        combined_samples += [doc[field] for doc in negative_samples if field in doc]
-
-    return combined_samples
->>>>>>> 95faa9ff
-
-
-def get_label_names(neurotagger_obj):
-    if neurotagger_obj.fact_values:
-        return json.loads(neurotagger_obj.fact_values)
-    if neurotagger_obj.query_names:
-        return json.loads(neurotagger_obj.query_names)+    return combined_samples, labels, query_ids