from io import BytesIO
import json
import os
from django.db.models import signals

from rest_framework.test import APITestCase
from rest_framework import status
from rest_framework.test import APIClient

from toolkit.test_settings import TEST_FIELD, TEST_INDEX, TEST_FIELD_CHOICE, TEST_FACT_NAME
from toolkit.core.project.models import Project
from toolkit.neurotagger.models import Neurotagger
from toolkit.core.task.models import Task
from toolkit.tools.utils_for_tests import create_test_user, print_output, remove_file
from toolkit.neurotagger import choices
from toolkit.elastic.searcher import EMPTY_QUERY
from toolkit.neurotagger.tasks import neurotagger_train_handler



class NeurotaggerViewTests(APITestCase):
    @classmethod
    def setUpTestData(cls):
        # Owner of the project
        cls.user = create_test_user('neurotaggerOwner', 'my@email.com', 'pw')
        cls.project = Project.objects.create(
            title='neurotaggerTestProject',
            owner=cls.user,
            indices=TEST_INDEX
        )
        cls.url = f'/projects/{cls.project.id}/neurotaggers/'
        cls.project_url = f'/projects/{cls.project.id}'


    def setUp(self):
        self.client.login(username='neurotaggerOwner', password='pw')


    def test_run(self):
        self.run_create_and_tag_multilabel()
        self.create_neurotagger_then_delete_neurotagger_and_created_model()


    def run_create_and_tag_multilabel(self):
        '''Tests the endpoint for a new multilabel Neurotagger with facts, and if a new Task gets created via the signal'''
        payload = {
            "description": "TestNeurotaggerView",
            "fact_name": TEST_FACT_NAME,
            "model_architecture": choices.model_arch_choices[0][0],
            "fields": TEST_FIELD_CHOICE,
            "maximum_sample_size": 500,
        }
        response = self.client.post(self.url, payload, format='json')
        print_output('test_create_neurotagger_training_and_task_signal:response.data', response.data)
        # Check if Neurotagger gets created
        self.assertEqual(response.status_code, status.HTTP_201_CREATED)
        created_neurotagger = Neurotagger.objects.get(id=response.data['id'])

        # Test the tagging endpoints
        self.run_tag_text(tagger_id=created_neurotagger.id)
        self.run_tag_doc(tagger_id=created_neurotagger.id)

<<<<<<< HEAD
=======
        # Test model import
        self.run_model_export_import(tagger_id=created_neurotagger.id)
        
>>>>>>> 02a75b6a
        # Remove neurotagger files after test is done
        if 'model' in created_neurotagger.location:
            self.addCleanup(remove_file, json.loads(created_neurotagger.location)['model'])
        if 'tokenizer_model' in created_neurotagger.location:
            self.addCleanup(remove_file, json.loads(created_neurotagger.location)['tokenizer_model'])
            self.addCleanup(remove_file, json.loads(created_neurotagger.location)['tokenizer_vocab'])

        if created_neurotagger.plot:
            remove_file(created_neurotagger.plot.path)

        # Check if Task gets created via a signal
        self.assertTrue(created_neurotagger.task is not None)
        if created_neurotagger.task.errors:
            print_output('test_create_neurotagger_training_and_task_signal:task.errors', created_neurotagger.task.errors)

        # Check if Neurotagger gets trained and completed
        self.assertEqual(created_neurotagger.task.status, Task.STATUS_COMPLETED)


    def run_tag_text(self, tagger_id=None):
        '''Tests the endpoint for the tag_text action'''
        payload = { "text": "This is some test text for the Tagger Test" }
        tag_text_url = f'{self.url}{tagger_id}/tag_text/'
        response = self.client.post(tag_text_url, payload)
        print_output('test_tag_text:response.data', response.data)
        self.assertEqual(response.status_code, status.HTTP_200_OK)
        # Check if response data is not empty, but a result instead
        self.assertTrue(response.data)
        self.assertTrue('tags' in response.data)


    def run_tag_doc(self, tagger_id=None):
        '''Tests the endpoint for the tag_doc action'''
        payload = { "doc": json.dumps({TEST_FIELD: "This is some test text for the Tagger Test" })}
        tag_text_url = f'{self.url}{tagger_id}/tag_doc/'
        response = self.client.post(tag_text_url, payload)
        print_output('test_tag_doc:response.data', response.data)
        self.assertEqual(response.status_code, status.HTTP_200_OK)
        # Check if response data is not empty, but a result instead
        self.assertTrue(response.data)
        self.assertTrue('tags' in response.data)


<<<<<<< HEAD
    def create_neurotagger_then_delete_neurotagger_and_created_model(self):
        payload = {
            "description": "TestNeurotaggerView",
            "fact_name": TEST_FACT_NAME,
            "model_architecture": choices.model_arch_choices[0][0],
            "fields": TEST_FIELD_CHOICE,
            "maximum_sample_size": 500,
        }
        create_response = self.client.post(self.url, payload, format='json')
        self.assertEqual(create_response.status_code, status.HTTP_201_CREATED)

        created_neurotagger = Neurotagger.objects.get(id=create_response.data['id'])
        created_neurotagger_id = create_response.data['id']
        created_neurotagger_url = f'{self.url}{created_neurotagger_id}/'

        neurotagger_model_location = json.loads(created_neurotagger.location)['model']
        tokenizer_model_location = json.loads(created_neurotagger.location)['tokenizer_model']
        tokenizer_vocab_model_location = json.loads(created_neurotagger.location)['tokenizer_vocab']

        delete_response = self.client.delete(created_neurotagger_url, format='json')
        print_output('delete_response.data: ', delete_response.data)
        self.assertEqual(delete_response.status_code, status.HTTP_204_NO_CONTENT)

        for model in(
                    neurotagger_model_location,
                    tokenizer_model_location,
                    tokenizer_vocab_model_location,
                    created_neurotagger.plot.path,
                    created_neurotagger.model_plot.path
                    ):
            assert not os.path.isfile(model)


=======
    def run_model_export_import(self, tagger_id=None):
        '''Tests endpoint for model export and import'''
        # retrieve model zip
        url = f'{self.url}{tagger_id}/export_model/'
        response = self.client.get(url)
        # post model zip
        import_url = f'{self.project_url}/import_model/'
        response = self.client.post(import_url, data={'file': BytesIO(response.content)})
        print_output('test_import_model:response.data', response.data)
        self.assertEqual(response.status_code, status.HTTP_200_OK)
        # Test tagging with imported model
        tagger_id = response.data['id']
        self.run_tag_text(tagger_id=tagger_id)
>>>>>>> 02a75b6a
<|MERGE_RESOLUTION|>--- conflicted
+++ resolved
@@ -60,12 +60,9 @@
         self.run_tag_text(tagger_id=created_neurotagger.id)
         self.run_tag_doc(tagger_id=created_neurotagger.id)
 
-<<<<<<< HEAD
-=======
         # Test model import
         self.run_model_export_import(tagger_id=created_neurotagger.id)
         
->>>>>>> 02a75b6a
         # Remove neurotagger files after test is done
         if 'model' in created_neurotagger.location:
             self.addCleanup(remove_file, json.loads(created_neurotagger.location)['model'])
@@ -109,7 +106,21 @@
         self.assertTrue('tags' in response.data)
 
 
-<<<<<<< HEAD
+    def run_model_export_import(self, tagger_id=None):
+        '''Tests endpoint for model export and import'''
+        # retrieve model zip
+        url = f'{self.url}{tagger_id}/export_model/'
+        response = self.client.get(url)
+        # post model zip
+        import_url = f'{self.project_url}/import_model/'
+        response = self.client.post(import_url, data={'file': BytesIO(response.content)})
+        print_output('test_import_model:response.data', response.data)
+        self.assertEqual(response.status_code, status.HTTP_200_OK)
+        # Test tagging with imported model
+        tagger_id = response.data['id']
+        self.run_tag_text(tagger_id=tagger_id)
+
+
     def create_neurotagger_then_delete_neurotagger_and_created_model(self):
         payload = {
             "description": "TestNeurotaggerView",
@@ -140,21 +151,4 @@
                     created_neurotagger.plot.path,
                     created_neurotagger.model_plot.path
                     ):
-            assert not os.path.isfile(model)
-
-
-=======
-    def run_model_export_import(self, tagger_id=None):
-        '''Tests endpoint for model export and import'''
-        # retrieve model zip
-        url = f'{self.url}{tagger_id}/export_model/'
-        response = self.client.get(url)
-        # post model zip
-        import_url = f'{self.project_url}/import_model/'
-        response = self.client.post(import_url, data={'file': BytesIO(response.content)})
-        print_output('test_import_model:response.data', response.data)
-        self.assertEqual(response.status_code, status.HTTP_200_OK)
-        # Test tagging with imported model
-        tagger_id = response.data['id']
-        self.run_tag_text(tagger_id=tagger_id)
->>>>>>> 02a75b6a
+            assert not os.path.isfile(model)