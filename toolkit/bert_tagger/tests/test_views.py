--- conflicted
+++ resolved
@@ -9,15 +9,9 @@
 from rest_framework import status
 from rest_framework.test import APITransactionTestCase
 
-<<<<<<< HEAD
-from toolkit.elastic.models import Reindexer
-from toolkit.elastic.aggregator import ElasticAggregator
-from toolkit.elastic.core import ElasticCore
-=======
 from toolkit.elastic.reindexer.models import Reindexer
 from toolkit.elastic.tools.aggregator import ElasticAggregator
 from toolkit.elastic.tools.core import ElasticCore
->>>>>>> ab1ac11e
 
 from toolkit.core.task.models import Task
 
@@ -96,26 +90,6 @@
         print_output("Importing test model:", resp)
         return resp["id"]
 
-        # new fact name and value used when applying tagger to index
-        self.new_fact_name = "TEST_BERT_TAGGER_NAME"
-        self.new_multiclass_fact_name = "TEST_BERT_TAGGER_NAME_MC"
-        self.new_fact_value = "TEST_BERT_TAGGER_VALUE"
-
-        # Create copy of test index
-        self.reindex_url = f'{TEST_VERSION_PREFIX}/projects/{self.project.id}/reindexer/'
-        # Generate name for new index containing random id to make sure it doesn't already exist
-        self.test_index_copy = f"test_apply_bert_tagger_{uuid.uuid4().hex}"
-
-        self.reindex_payload = {
-            "description": "test index for applying taggers",
-            "indices": [TEST_INDEX],
-            "new_index": self.test_index_copy,
-            "fields": TEST_FIELD_CHOICE
-        }
-        resp = self.client.post(self.reindex_url, self.reindex_payload, format='json')
-        print_output("reindex test index for applying bert tagger:response.data:", resp.json())
-        self.reindexer_object = Reindexer.objects.get(pk=resp.json()["id"])
-
 
     def test(self):
         self.run_train_multiclass_bert_tagger_using_fact_name()
@@ -131,11 +105,7 @@
         self.run_bert_tag_and_feedback_and_retrain()
         self.run_bert_model_export_import()
         self.run_apply_binary_tagger_to_index()
-<<<<<<< HEAD
-        self.run_apply_mutliclass_tagger_to_index()
-=======
         self.run_apply_multiclass_tagger_to_index()
->>>>>>> ab1ac11e
         self.run_apply_tagger_to_index_invalid_input()
 
         self.add_cleanup_files(self.test_tagger_id)
@@ -147,11 +117,7 @@
         print_output(f"Delete apply_bert_taggers test index {self.test_index_copy}", res)
 
 
-<<<<<<< HEAD
-    def add_cleanup_files(self, tagger_id):
-=======
     def add_cleanup_files(self, tagger_id: int):
->>>>>>> ab1ac11e
         tagger_object = BertTaggerObject.objects.get(pk=tagger_id)
         self.addCleanup(remove_file, tagger_object.model.path)
         if not TEST_KEEP_PLOT_FILES:
@@ -423,33 +389,19 @@
             print_output('test_apply_binary_bert_tagger_to_index: waiting for reindexer task to finish, current status:', self.reindexer_object.task.status)
             sleep(2)
 
-<<<<<<< HEAD
-        url = f'{self.url}{self.test_tagger_id}/apply_to_index/'
-=======
         url = f'{self.url}{self.test_imported_binary_gpu_tagger_id}/apply_to_index/'
->>>>>>> ab1ac11e
 
         payload = {
             "description": "apply bert tagger to index test task",
             "new_fact_name": self.new_fact_name,
             "new_fact_value": self.new_fact_value,
             "indices": [{"name": self.test_index_copy}],
-<<<<<<< HEAD
-            "fields": TEST_FIELD_CHOICE,
-            "bulk_size": 100,
-            "query": json.dumps(TEST_QUERY)
-=======
             "fields": TEST_FIELD_CHOICE
->>>>>>> ab1ac11e
         }
         response = self.client.post(url, payload, format='json')
         print_output('test_apply_binary_bert_tagger_to_index:response.data', response.data)
         self.assertEqual(response.status_code, status.HTTP_201_CREATED)
-<<<<<<< HEAD
-        tagger_object = BertTaggerObject.objects.get(pk=self.test_tagger_id)
-=======
         tagger_object = BertTaggerObject.objects.get(pk=self.test_imported_binary_gpu_tagger_id)
->>>>>>> ab1ac11e
 
         # Wait til the task has finished
         while tagger_object.task.status != Task.STATUS_COMPLETED:
@@ -459,15 +411,6 @@
         results = ElasticAggregator(indices=[self.test_index_copy]).get_fact_values_distribution(self.new_fact_name)
         print_output("test_apply_binary_bert_tagger_to_index:elastic aggerator results:", results)
 
-<<<<<<< HEAD
-        # Check if applying the tagger results in at least 1 new fact
-        # Exact numbers cannot be checked as creating taggers contains random and thus
-        # predicting with them isn't entirely deterministic
-        self.assertTrue(results[self.new_fact_value] >= 1)
-
-
-    def run_apply_mutliclass_tagger_to_index(self):
-=======
         # Check if the expected number of facts are added to the index
         expected_number_of_facts = 29
         self.assertTrue(results[self.new_fact_value] == expected_number_of_facts)
@@ -476,40 +419,25 @@
 
 
     def run_apply_multiclass_tagger_to_index(self):
->>>>>>> ab1ac11e
         """Tests applying multiclass BERT tagger to index using apply_to_index endpoint."""
         # Make sure reindexer task has finished
         while self.reindexer_object.task.status != Task.STATUS_COMPLETED:
             print_output('test_apply_multiclass_bert_tagger_to_index: waiting for reindexer task to finish, current status:', self.reindexer_object.task.status)
             sleep(2)
 
-<<<<<<< HEAD
-        url = f'{self.url}{self.test_multiclass_tagger_id}/apply_to_index/'
-=======
         url = f'{self.url}{self.test_imported_multiclass_gpu_tagger_id}/apply_to_index/'
->>>>>>> ab1ac11e
 
         payload = {
             "description": "apply bert tagger to index test task",
             "new_fact_name": self.new_multiclass_fact_name,
             "new_fact_value": self.new_fact_value,
             "indices": [{"name": self.test_index_copy}],
-<<<<<<< HEAD
-            "fields": TEST_FIELD_CHOICE,
-            "bulk_size": 100,
-            "query": json.dumps(TEST_QUERY)
-=======
             "fields": TEST_FIELD_CHOICE
->>>>>>> ab1ac11e
         }
         response = self.client.post(url, payload, format='json')
         print_output('test_apply_multiclass_bert_tagger_to_index:response.data', response.data)
         self.assertEqual(response.status_code, status.HTTP_201_CREATED)
-<<<<<<< HEAD
-        tagger_object = BertTaggerObject.objects.get(pk=self.test_multiclass_tagger_id)
-=======
         tagger_object = BertTaggerObject.objects.get(pk=self.test_imported_multiclass_gpu_tagger_id)
->>>>>>> ab1ac11e
 
         # Wait til the task has finished
         while tagger_object.task.status != Task.STATUS_COMPLETED:
@@ -519,12 +447,6 @@
         results = ElasticAggregator(indices=[self.test_index_copy]).get_fact_values_distribution(self.new_multiclass_fact_name)
         print_output("test_apply_multiclass_bert_tagger_to_index:elastic aggerator results:", results)
 
-<<<<<<< HEAD
-        # Check if applying the tagger results in at least 1 new fact
-        # Exact numbers cannot be checked as creating taggers contains random and thus
-        # predicting with them isn't entirely deterministic
-        self.assertTrue(len(results) >= 1)
-=======
         # Check if the expected facts and the expected number of them are added to the index
         expected_fact_value = "bar"
         expected_number_of_facts = 30
@@ -532,7 +454,6 @@
         self.assertTrue(results[expected_fact_value] == expected_number_of_facts)
 
         self.add_cleanup_files(self.test_imported_multiclass_gpu_tagger_id)
->>>>>>> ab1ac11e
 
 
     def run_apply_tagger_to_index_invalid_input(self):
@@ -552,11 +473,8 @@
         print_output('test_invalid_apply_bert_tagger_to_index:response.data', response.data)
         self.assertEqual(response.status_code, status.HTTP_400_BAD_REQUEST)
 
-<<<<<<< HEAD
-=======
         self.add_cleanup_files(self.test_tagger_id)
 
->>>>>>> ab1ac11e
 
     def run_bert_tag_and_feedback_and_retrain(self):
         """Tests feeback extra action."""
