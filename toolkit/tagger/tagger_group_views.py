--- conflicted
+++ resolved
@@ -79,7 +79,7 @@
         return Response(serializer.data, status=status.HTTP_201_CREATED, headers=headers)
 
 
-<<<<<<< HEAD
+    @action(detail=True, methods=['get'])
     def destroy(self, request, *args, **kwargs):
         instance = self.get_object()
         tagger_objects = instance.taggers.all()
@@ -100,43 +100,8 @@
             return Response({"success": "Taggergroup instance deleted, related tagger instances deleted, but related models and plots were not removed"}, status=status.HTTP_204_NO_CONTENT)
 
 
-    def get_tag_candidates(self, text, n_similar_docs=100):
-        """
-        Finds frequent tags from documents similar to input document.
-        Returns empty list if hybrid option false.
-        """
-        hybrid_tagger_object = self.get_object()
-        field_paths = json.loads(hybrid_tagger_object.taggers.first().fields)
-        indices = hybrid_tagger_object.project.indices
-
-        # process text
-        text = TextProcessor(remove_stop_words=True).process(text)[0]
-
-        # create query
-        query = Query()
-        query.add_mlt(field_paths, text)
-
-        # create Searcher object for MLT
-        es_s = ElasticSearcher(indices=indices, query=query.query)
-        docs = es_s.search(size=n_similar_docs)
-
-        # filter out tag candidates
-        tag_candidates = []
-        for doc in docs:
-            if "texta_facts" in doc:
-                for fact in doc["texta_facts"]:
-                    if fact["fact"] == hybrid_tagger_object.fact_name:
-                        fact_val = fact["str_val"]
-                        tag_candidates.append(fact_val)
-
-        tag_candidates = set(tag_candidates)
-        return tag_candidates
-
-
-    @action(detail=True, methods=['get', 'post'])
-=======
-    @action(detail=True, methods=['get'])
->>>>>>> 02a75b6a
+
+
     def models_list(self, request, pk=None, project_pk=None):
         """
         API endpoint for listing tagger objects connected to tagger group instance.
@@ -161,10 +126,6 @@
             tagger.status = Task.STATUS_CREATED
             tagger.save()
             apply_celery_task(train_tagger, tagger.pk)
-<<<<<<< HEAD
-=======
-
->>>>>>> 02a75b6a
         return Response({'success': 'retraining tasks created', 'tagger_group_id': instance.id}, status=status.HTTP_200_OK)
 
 
