import json
import logging
import os
import re

import rest_framework.filters as drf_filters
from django.db import transaction
<<<<<<< HEAD
from celery import group, chord
from celery.result import allow_join_result
=======
>>>>>>> ab1ac11e
from django.http import HttpResponse
from django_filters import rest_framework as filters
from rest_framework import mixins, permissions, status, viewsets
from rest_framework.decorators import action
from rest_framework.exceptions import ValidationError
from rest_framework.response import Response

from toolkit.core.health.utils import get_redis_status
from toolkit.core.project.models import Project
from toolkit.core.task.models import Task
from toolkit.elastic.tools.core import ElasticCore
from toolkit.elastic.tools.searcher import ElasticSearcher
from toolkit.exceptions import NonExistantModelError, RedisNotAvailable, SerializerNotValid
from toolkit.permissions.project_permissions import ProjectResourceAllowed
from toolkit.serializer_constants import ProjectResourceImportModelSerializer
from toolkit.settings import CELERY_LONG_TERM_TASK_QUEUE, INFO_LOGGER
from toolkit.tagger.models import TaggerGroup
<<<<<<< HEAD
from toolkit.tagger.serializers import (
    TagRandomDocSerializer,
    TaggerGroupSerializer,
    TaggerGroupTagDocumentSerializer,
    TaggerGroupTagTextSerializer,
    ApplyTaggerGroupSerializer
)
from toolkit.tagger.tasks import apply_tagger, apply_tagger_group, get_tag_candidates, get_mlp, create_tagger_objects, save_tagger_results, start_tagger_task, train_tagger_task, apply_tagger_to_index
=======
from toolkit.tagger.serializers import (ApplyTaggerGroupSerializer, TagRandomDocSerializer, TaggerGroupSerializer, TaggerGroupTagDocumentSerializer, TaggerGroupTagTextSerializer)
from toolkit.tagger.tasks import apply_tagger_group, apply_tagger_to_index, create_tagger_objects, get_mlp, get_tag_candidates, save_tagger_results, start_tagger_task, train_tagger_task
>>>>>>> ab1ac11e
from toolkit.tagger.validators import validate_input_document
from toolkit.view_constants import BulkDelete, TagLogicViews


class TaggerGroupFilter(filters.FilterSet):
    description = filters.CharFilter('description', lookup_expr='icontains')


    class Meta:
        model = TaggerGroup
        fields = []


class TaggerGroupViewSet(mixins.CreateModelMixin,
                         mixins.ListModelMixin,
                         mixins.RetrieveModelMixin,
                         mixins.DestroyModelMixin,
                         mixins.UpdateModelMixin,
                         viewsets.GenericViewSet,
                         TagLogicViews,
                         BulkDelete):
    queryset = TaggerGroup.objects.all()
    serializer_class = TaggerGroupSerializer
    permission_classes = (
        permissions.IsAuthenticated,
        ProjectResourceAllowed,
    )

    filter_backends = (drf_filters.OrderingFilter, filters.DjangoFilterBackend)
    filterset_class = TaggerGroupFilter
    ordering_fields = ('id', 'author__username', 'description', 'fact_name', 'minimum_sample_size', 'num_tags')


    def get_queryset(self):
        return TaggerGroup.objects.filter(project=self.kwargs['project_pk'])


    def create(self, request, *args, **kwargs):
        # add dummy value to tagger so serializer is happy
        request_data = request.data.copy()
        request_data.update({'tagger.description': 'dummy value'})

        # validate serializer again with updated values
        serializer = TaggerGroupSerializer(data=request_data, context={'request': request, 'view': self})
        serializer.is_valid(raise_exception=True)

        fact_name = serializer.validated_data['fact_name']
        active_project = Project.objects.get(id=self.kwargs['project_pk'])
        serialized_indices = [index["name"] for index in serializer.validated_data["tagger"]["indices"]]
        indices = Project.objects.get(pk=kwargs["project_pk"]).get_available_or_all_project_indices(serialized_indices)
        if not indices:
            raise ValidationError("No indices are available to you!")

        # retrieve tags with sufficient counts & create queries to build models
        tags = self.get_tags(fact_name, active_project, min_count=serializer.validated_data['minimum_sample_size'], indices=indices)

        # check if found any tags to build models on
        if not tags:
            return Response({'error': f'found no tags for fact name: {fact_name}'}, status=status.HTTP_400_BAD_REQUEST)

        # create queries for taggers
        tag_queries = self.create_queries(fact_name, tags)

        # retrive tagger options from hybrid tagger serializer
        validated_tagger_data = serializer.validated_data.pop('tagger')
        embedding_model_object = validated_tagger_data.pop('embedding', None)
        if embedding_model_object:
            validated_tagger_data["embedding"] = embedding_model_object.pk

        validated_tagger_data.update('')

        # create tagger group object
        tagger_group = serializer.save(
            author=self.request.user,
            project=Project.objects.get(id=self.kwargs['project_pk']),
            num_tags=len(tags)
        )

        # create taggers objects inside tagger group object
        # use async to make things faster
        create_tagger_objects.apply_async(args=(tagger_group.pk, validated_tagger_data, tags, tag_queries), queue=CELERY_LONG_TERM_TASK_QUEUE)

        # retrieve headers and create response
        headers = self.get_success_headers(serializer.data)
        return Response(serializer.data, status=status.HTTP_201_CREATED, headers=headers)


    def destroy(self, request, *args, **kwargs):
        instance = self.get_object()
        tagger_objects = instance.taggers.all()
        for tagger in tagger_objects:
            self.perform_destroy(tagger)

        self.perform_destroy(instance)

        return Response({"success": "Taggergroup instance deleted, related tagger instances deleted and related models and plots removed"}, status=status.HTTP_204_NO_CONTENT)


    @action(detail=True, methods=['get'])
    def models_list(self, request, pk=None, project_pk=None):
        """
        API endpoint for listing tagger objects connected to tagger group instance.
        """
        path = re.sub(r'tagger_groups/\d+/models_list/*$', 'taggers/', request.path)
        tagger_url_prefix = request.build_absolute_uri(path)
        tagger_objects = TaggerGroup.objects.get(id=pk).taggers.all()
        response = [{'tag': tagger.description, 'id': tagger.id, 'url': f'{tagger_url_prefix}{tagger.id}/', 'status': tagger.task.status} for tagger in tagger_objects]

        return Response(response, status=status.HTTP_200_OK)


    @action(detail=True, methods=['get'])
    def export_model(self, request, pk=None, project_pk=None):
        """Returns list of tags for input text."""
        zip_name = f'tagger_group_{pk}.zip'

        tagger_object: TaggerGroup = self.get_object()
        data = tagger_object.export_resources()
        response = HttpResponse(data)
        response['Content-Disposition'] = 'attachment; filename=' + os.path.basename(zip_name)
        return response


    @action(detail=False, methods=["post"], serializer_class=ProjectResourceImportModelSerializer)
    def import_model(self, request, pk=None, project_pk=None):
        serializer = ProjectResourceImportModelSerializer(data=request.data)
        serializer.is_valid(raise_exception=True)

        uploaded_file = serializer.validated_data['file']
        tagger_id = TaggerGroup.import_resources(uploaded_file, request, project_pk)
        return Response({"id": tagger_id, "message": "Successfully imported TaggerGroup models and associated files."}, status=status.HTTP_201_CREATED)


    @action(detail=True, methods=['post'])
    def models_retrain(self, request, pk=None, project_pk=None):
        """
        API endpoint for retraining tagger model.
        """
        instance = self.get_object()
        chain = start_tagger_task.s() | train_tagger_task.s() | save_tagger_results.s()

        # start retraining tasks
        for tagger in instance.taggers.all():
            # update task status so statistics are correct during retraining
            tagger.status = Task.STATUS_CREATED
            tagger.save()
            chain.apply_async(args=(tagger.pk,), queue=CELERY_LONG_TERM_TASK_QUEUE)

        return Response({'success': 'retraining tasks created', 'tagger_group_id': instance.id}, status=status.HTTP_200_OK)


    @action(detail=True, methods=['post'], serializer_class=TaggerGroupTagTextSerializer)
    def tag_text(self, request, pk=None, project_pk=None):
        """
        API endpoint for tagging raw text with tagger group.
        """
        logging.getLogger(INFO_LOGGER).info(f"[Tag Text] Starting tag_text...")
        data = request.data
        serializer = TaggerGroupTagTextSerializer(data=data)
        # check if valid request
        if not serializer.is_valid():
            raise SerializerNotValid(detail=serializer.errors)
        hybrid_tagger_object = self.get_object()
        # check if any of the models ready
        if not hybrid_tagger_object.taggers.filter(task__status=Task.STATUS_COMPLETED):
            raise NonExistantModelError()
        # error if redis not available
        if not get_redis_status()['alive']:
            raise RedisNotAvailable()
        # declare tag candidates variables
        text = serializer.validated_data['text']
        n_similar_docs = serializer.validated_data['n_similar_docs']
        n_candidate_tags = serializer.validated_data['n_candidate_tags']
        lemmatize = serializer.validated_data['lemmatize']
        use_ner = serializer.validated_data['use_ner']
        feedback = serializer.validated_data['feedback_enabled']

        tagger_group_id = self.get_object().pk
        # update text and tags with MLP
        text, tags = get_mlp(tagger_group_id, text, lemmatize=lemmatize, use_ner=use_ner)
        # retrieve tag candidates
        tag_candidates = get_tag_candidates(tagger_group_id, text, ignore_tags=tags, n_similar_docs=n_similar_docs, max_candidates=n_candidate_tags)
        # get tags
        tags += apply_tagger_group(tagger_group_id, text, tag_candidates, request, input_type='text', feedback=feedback)
        return Response(tags, status=status.HTTP_200_OK)


    @action(detail=True, methods=['post'], serializer_class=TaggerGroupTagDocumentSerializer)
    def tag_doc(self, request, pk=None, project_pk=None):
        """
        API endpoint for tagging JSON documents with tagger group.
        """
        logging.getLogger(INFO_LOGGER).info(f"[Tag Doc] Starting tag_doc...")
        data = request.data
        serializer = TaggerGroupTagDocumentSerializer(data=data)
        # check if valid request
        if not serializer.is_valid():
            raise SerializerNotValid(detail=serializer.errors)
        hybrid_tagger_object = self.get_object()
        # check if any of the models ready
        if not hybrid_tagger_object.taggers.filter(task__status=Task.STATUS_COMPLETED):
            raise NonExistantModelError()
        # error if redis not available
        if not get_redis_status()['alive']:
            raise RedisNotAvailable('Redis not available. Check if Redis is running.')
        # retrieve field data from the first element
        # we can do that safely because all taggers inside
        # hybrid tagger instance are trained on same fields
        hybrid_tagger_field_data = json.loads(hybrid_tagger_object.taggers.first().fields)
        # declare input_document variable
        input_document = serializer.validated_data['doc']
        # validate input document
        input_document = validate_input_document(input_document, hybrid_tagger_field_data)
        if isinstance(input_document, Exception):
            return input_document
        # combine document field values into one string
        combined_texts = '\n'.join(input_document.values())

        # declare tag candidates variables
        n_similar_docs = serializer.validated_data['n_similar_docs']
        n_candidate_tags = serializer.validated_data['n_candidate_tags']
        lemmatize = serializer.validated_data['lemmatize']
        use_ner = serializer.validated_data['use_ner']
        feedback = serializer.validated_data['feedback_enabled']

        tagger_group_id = self.get_object().pk

        # update text and tags with MLP
        combined_texts, tags = get_mlp(tagger_group_id, combined_texts, lemmatize=lemmatize, use_ner=use_ner)
        # retrieve tag candidates
        tag_candidates = get_tag_candidates(tagger_group_id, combined_texts, ignore_tags=tags, n_similar_docs=n_similar_docs, max_candidates=n_candidate_tags)
        # get tags
        tags += apply_tagger_group(tagger_group_id, input_document, tag_candidates, request, input_type='doc', lemmatize=lemmatize, feedback=feedback)
        return Response(tags, status=status.HTTP_200_OK)


    @action(detail=True, methods=['post'])
    def tag_random_doc(self, request, pk=None, project_pk=None):
        """
        API endpoint for tagging a random document.
        """
        logging.getLogger(INFO_LOGGER).info(f"[Tag Random doc] Starting tag_random_doc...")
        # get hybrid tagger object
        hybrid_tagger_object = self.get_object()

        # check if any of the models ready
        if not hybrid_tagger_object.taggers.filter(task__status=Task.STATUS_COMPLETED):
            raise NonExistantModelError()

        # retrieve tagger fields from the first object
        tagger_fields = json.loads(hybrid_tagger_object.taggers.first().fields)
        # error if redis not available

        if not get_redis_status()['alive']:
            raise RedisNotAvailable('Redis not available. Check if Redis is running.')

        serializer = TagRandomDocSerializer(data=request.data)
        serializer.is_valid(raise_exception=True)

        project_object = Project.objects.get(pk=project_pk)
        indices = [index["name"] for index in serializer.validated_data["indices"]]
        indices = project_object.get_available_or_all_project_indices(indices)

        if not ElasticCore().check_if_indices_exist(indices):
            return Response({'error': f'One or more index from {list(hybrid_tagger_object.project.get_indices())} does not exist'}, status=status.HTTP_400_BAD_REQUEST)

        # retrieve random document
        random_doc = ElasticSearcher(indices=indices).random_documents(size=1)[0]
        # filter out correct fields from the document
        random_doc_filtered = {k: v for k, v in random_doc.items() if k in tagger_fields}

        tagger_group_id = self.get_object().pk

        # combine document field values into one string
        combined_texts = '\n'.join(random_doc_filtered.values())
        combined_texts, tags = get_mlp(tagger_group_id, combined_texts, lemmatize=False)
        # retrieve tag candidates
        tag_candidates = get_tag_candidates(tagger_group_id, combined_texts, ignore_tags=tags)
        # get tags
        tags += apply_tagger_group(tagger_group_id, random_doc_filtered, tag_candidates, request, input_type='doc')
        # return document with tags
        response = {"document": random_doc, "tags": tags}
        return Response(response, status=status.HTTP_200_OK)


<<<<<<< HEAD

=======
>>>>>>> ab1ac11e
    @action(detail=True, methods=['post'], serializer_class=ApplyTaggerGroupSerializer)
    def apply_to_index(self, request, pk=None, project_pk=None):

        with transaction.atomic():
            # We're pulling the serializer with the function bc otherwise it will not
            # fetch the context for whatever reason.
            serializer = self.get_serializer(data=request.data)
            serializer.is_valid(raise_exception=True)

            tagger_group_object = self.get_object()
            tagger_group_object.task = Task.objects.create(taggergroup=tagger_group_object, status=Task.STATUS_CREATED)
            tagger_group_object.save()

<<<<<<< HEAD

=======
>>>>>>> ab1ac11e
            if not get_redis_status()['alive']:
                raise RedisNotAvailable('Redis not available. Check if Redis is running.')

            project = Project.objects.get(pk=project_pk)
            indices = [index["name"] for index in serializer.validated_data["indices"]]
<<<<<<< HEAD
            #indices = project.get_available_or_all_project_indices(indices)

            if not ElasticCore().check_if_indices_exist(indices):
                return Response({'error': f'One or more index from {list(hybrid_tagger_object.project.get_indices())} does not exist'}, status=status.HTTP_400_BAD_REQUEST)

=======
            # indices = project.get_available_or_all_project_indices(indices)

            if not ElasticCore().check_if_indices_exist(indices):
                return Response({'error': f'One or more index from {indices} does not exist'}, status=status.HTTP_400_BAD_REQUEST)
>>>>>>> ab1ac11e

            fields = serializer.validated_data["fields"]
            fact_name = serializer.validated_data["new_fact_name"]
            query = serializer.validated_data["query"]
            bulk_size = serializer.validated_data["bulk_size"]
            max_chunk_bytes = serializer.validated_data["max_chunk_bytes"]
            es_timeout = serializer.validated_data["es_timeout"]
            use_ner = serializer.validated_data["use_ner"]
            lemmatize = serializer.validated_data["lemmatize"]
            n_similar_docs = serializer.validated_data["n_similar_docs"]
            n_candidate_tags = serializer.validated_data["n_candidate_tags"]

            object_args = {
                "n_similar_docs": n_similar_docs,
                "n_candidate_tags": n_candidate_tags,
                "lemmatize": lemmatize,
                "use_ner": use_ner
            }

            # fact value is always tagger description when applying the tagger group
            fact_value = ""

<<<<<<< HEAD
            #object_id = tagger_object.pk
=======
            # object_id = tagger_object.pk
>>>>>>> ab1ac11e
            object_type = "tagger_group"

            args = (pk, indices, fields, fact_name, fact_value, query, bulk_size, max_chunk_bytes, es_timeout, object_type, object_args)
            transaction.on_commit(lambda: apply_tagger_to_index.apply_async(args=args, queue=CELERY_LONG_TERM_TASK_QUEUE))

            message = "Started process of applying Tagger with id: {}".format(tagger_group_object.id)
            return Response({"message": message}, status=status.HTTP_201_CREATED)<|MERGE_RESOLUTION|>--- conflicted
+++ resolved
@@ -5,11 +5,6 @@
 
 import rest_framework.filters as drf_filters
 from django.db import transaction
-<<<<<<< HEAD
-from celery import group, chord
-from celery.result import allow_join_result
-=======
->>>>>>> ab1ac11e
 from django.http import HttpResponse
 from django_filters import rest_framework as filters
 from rest_framework import mixins, permissions, status, viewsets
@@ -27,19 +22,8 @@
 from toolkit.serializer_constants import ProjectResourceImportModelSerializer
 from toolkit.settings import CELERY_LONG_TERM_TASK_QUEUE, INFO_LOGGER
 from toolkit.tagger.models import TaggerGroup
-<<<<<<< HEAD
-from toolkit.tagger.serializers import (
-    TagRandomDocSerializer,
-    TaggerGroupSerializer,
-    TaggerGroupTagDocumentSerializer,
-    TaggerGroupTagTextSerializer,
-    ApplyTaggerGroupSerializer
-)
-from toolkit.tagger.tasks import apply_tagger, apply_tagger_group, get_tag_candidates, get_mlp, create_tagger_objects, save_tagger_results, start_tagger_task, train_tagger_task, apply_tagger_to_index
-=======
 from toolkit.tagger.serializers import (ApplyTaggerGroupSerializer, TagRandomDocSerializer, TaggerGroupSerializer, TaggerGroupTagDocumentSerializer, TaggerGroupTagTextSerializer)
 from toolkit.tagger.tasks import apply_tagger_group, apply_tagger_to_index, create_tagger_objects, get_mlp, get_tag_candidates, save_tagger_results, start_tagger_task, train_tagger_task
->>>>>>> ab1ac11e
 from toolkit.tagger.validators import validate_input_document
 from toolkit.view_constants import BulkDelete, TagLogicViews
 
@@ -325,10 +309,6 @@
         return Response(response, status=status.HTTP_200_OK)
 
 
-<<<<<<< HEAD
-
-=======
->>>>>>> ab1ac11e
     @action(detail=True, methods=['post'], serializer_class=ApplyTaggerGroupSerializer)
     def apply_to_index(self, request, pk=None, project_pk=None):
 
@@ -342,27 +322,15 @@
             tagger_group_object.task = Task.objects.create(taggergroup=tagger_group_object, status=Task.STATUS_CREATED)
             tagger_group_object.save()
 
-<<<<<<< HEAD
-
-=======
->>>>>>> ab1ac11e
             if not get_redis_status()['alive']:
                 raise RedisNotAvailable('Redis not available. Check if Redis is running.')
 
             project = Project.objects.get(pk=project_pk)
             indices = [index["name"] for index in serializer.validated_data["indices"]]
-<<<<<<< HEAD
-            #indices = project.get_available_or_all_project_indices(indices)
-
-            if not ElasticCore().check_if_indices_exist(indices):
-                return Response({'error': f'One or more index from {list(hybrid_tagger_object.project.get_indices())} does not exist'}, status=status.HTTP_400_BAD_REQUEST)
-
-=======
             # indices = project.get_available_or_all_project_indices(indices)
 
             if not ElasticCore().check_if_indices_exist(indices):
                 return Response({'error': f'One or more index from {indices} does not exist'}, status=status.HTTP_400_BAD_REQUEST)
->>>>>>> ab1ac11e
 
             fields = serializer.validated_data["fields"]
             fact_name = serializer.validated_data["new_fact_name"]
@@ -385,11 +353,7 @@
             # fact value is always tagger description when applying the tagger group
             fact_value = ""
 
-<<<<<<< HEAD
-            #object_id = tagger_object.pk
-=======
             # object_id = tagger_object.pk
->>>>>>> ab1ac11e
             object_type = "tagger_group"
 
             args = (pk, indices, fields, fact_name, fact_value, query, bulk_size, max_chunk_bytes, es_timeout, object_type, object_args)
