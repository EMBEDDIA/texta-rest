import io
import json
import os
import pathlib
import secrets
import tempfile
import zipfile

from django.contrib.auth.models import User
from django.core import serializers
from django.db import models
from django.dispatch import receiver
from django.http import HttpResponse

from toolkit.constants import MAX_DESC_LEN
from toolkit.core.lexicon.models import Lexicon
from toolkit.core.project.models import Project
from toolkit.core.task.models import Task
from toolkit.elastic.searcher import EMPTY_QUERY
from toolkit.embedding.models import Embedding
from toolkit.helper_functions import apply_celery_task
from toolkit.multiselectfield import PatchedMultiSelectField as MultiSelectField
from toolkit.tagger.choices import (
    DEFAULT_CLASSIFIER,
    DEFAULT_MAX_SAMPLE_SIZE,
    DEFAULT_MIN_SAMPLE_SIZE,
    DEFAULT_NEGATIVE_MULTIPLIER,
    DEFAULT_VECTORIZER
)
from toolkit.settings import MODELS_DIR
from toolkit.tagger.choices import (DEFAULT_CLASSIFIER, DEFAULT_MAX_SAMPLE_SIZE, DEFAULT_MIN_SAMPLE_SIZE, DEFAULT_NEGATIVE_MULTIPLIER, DEFAULT_VECTORIZER)


class Tagger(models.Model):
    MODEL_TYPE = 'tagger'
    MODEL_JSON_NAME = "model.json"

    description = models.CharField(max_length=MAX_DESC_LEN)
    project = models.ForeignKey(Project, on_delete=models.CASCADE)
    author = models.ForeignKey(User, on_delete=models.CASCADE)
    query = models.TextField(default=json.dumps(EMPTY_QUERY))
    indices = MultiSelectField(default=None)
    fields = models.TextField(default=json.dumps([]))
    embedding = models.ForeignKey(Embedding, on_delete=models.SET_NULL, null=True, default=None)
    stop_words = models.TextField(default='')
    vectorizer = models.CharField(default=DEFAULT_VECTORIZER, max_length=MAX_DESC_LEN)
    classifier = models.CharField(default=DEFAULT_CLASSIFIER, max_length=MAX_DESC_LEN)
    negative_multiplier = models.FloatField(default=DEFAULT_NEGATIVE_MULTIPLIER, blank=True)
    maximum_sample_size = models.IntegerField(default=DEFAULT_MAX_SAMPLE_SIZE, blank=True)
    score_threshold = models.FloatField(default=0.0, blank=True)

    precision = models.FloatField(default=None, null=True)
    recall = models.FloatField(default=None, null=True)
    f1_score = models.FloatField(default=None, null=True)
    num_features = models.IntegerField(default=None, null=True)

    num_positives = models.IntegerField(default=None, null=True)
    num_negatives = models.IntegerField(default=None, null=True)

    model = models.FileField(null=True, verbose_name='', default=None)
    model_size = models.FloatField(default=None, null=True)
    plot = models.FileField(upload_to='data/media', null=True, verbose_name='')
    task = models.OneToOneField(Task, on_delete=models.SET_NULL, null=True)


    def __str__(self):
        return '{0} - {1}'.format(self.pk, self.description)


    def generate_name(self, name="tagger"):
        """Model import/export is dependant on the name, do not change carelessly."""
        return os.path.join(MODELS_DIR, 'tagger', f'{name}_{str(self.pk)}_{secrets.token_hex(10)}')


    def to_json(self) -> dict:
        serialized = serializers.serialize('json', [self])
        json_obj = json.loads(serialized)[0]["fields"]
        del json_obj["project"]
        del json_obj["author"]
        del json_obj["task"]
        return json_obj


    def export_resources(self) -> HttpResponse:
        with tempfile.SpooledTemporaryFile(encoding="utf8") as tmp:
            with zipfile.ZipFile(tmp, 'w', zipfile.ZIP_DEFLATED) as archive:
                # Write model object to zip as json
                model_json = self.to_json()
                model_json = json.dumps(model_json).encode("utf8")
                archive.writestr(self.MODEL_JSON_NAME, model_json)

                for file_path in self.get_resource_paths().values():
                    path = pathlib.Path(file_path)
                    archive.write(file_path, arcname=str(path.name))

            tmp.seek(0)
            return tmp.read()


    @staticmethod
    def import_resources(zip_file, request, pk) -> int:
        with zipfile.ZipFile(zip_file, 'r') as archive:
            json_string = archive.read(Tagger.MODEL_JSON_NAME).decode()
            model_json = json.loads(json_string)
            new_model = Tagger(**model_json)

            new_model.task = Task.objects.create(tagger=new_model, status=Task.STATUS_COMPLETED)
            new_model.author = User.objects.get(id=request.user.id)
            new_model.project = Project.objects.get(id=pk)
            new_model.save()  # Save the intermediate results.

            new_tagger_name = new_model.generate_name("tagger")
            with open(new_tagger_name, "wb") as fp:
                path = pathlib.Path(model_json["model"]).name
                fp.write(archive.read(path))
                new_model.model.name = new_tagger_name

            plot_name = pathlib.Path(model_json["plot"])
            path = plot_name.name
            new_model.plot.save(f'{secrets.token_hex(15)}.png', io.BytesIO(archive.read(path)))

            new_model.save()
            return new_model.id


    def get_resource_paths(self):
        """
        Return the full paths of every resource used by this model that lives
        on the filesystem.
        """
        return {"model": self.model.path, "plot": self.plot.path}


    def train(self):
        new_task = Task.objects.create(tagger=self, status='created')
        self.task = new_task
        self.save()
        from toolkit.tagger.tasks import train_tagger
        apply_celery_task(train_tagger, self.pk)


<<<<<<< HEAD
=======
@receiver(models.signals.post_delete, sender=Tagger)
def auto_delete_file_on_delete(sender, instance: Tagger, **kwargs):
    """
    Delete resources on the file-system upon tagger deletion.
    Triggered on individual-queryset Tagger deletion and the deletion
    of a TaggerGroup.
    """
    if instance.plot:
        if os.path.isfile(instance.plot.path):
            os.remove(instance.plot.path)

    if instance.model:
        if os.path.isfile(instance.model.path):
            os.remove(instance.model.path)

>>>>>>> 0613ac53

class TaggerGroup(models.Model):
    description = models.CharField(max_length=MAX_DESC_LEN)
    project = models.ForeignKey(Project, on_delete=models.CASCADE)
    author = models.ForeignKey(User, on_delete=models.CASCADE)
    fact_name = models.CharField(max_length=MAX_DESC_LEN)
    num_tags = models.IntegerField(default=0)
    minimum_sample_size = models.IntegerField(default=DEFAULT_MIN_SAMPLE_SIZE)

    taggers = models.ManyToManyField(Tagger, default=None)


    def __str__(self):
        return self.fact_name


@receiver(models.signals.pre_delete, sender=TaggerGroup)
def auto_delete_taggers_of_taggergroup(sender, instance: TaggerGroup, **kwargs):
    """
    Delete all the Taggers associated to the TaggerGroup before deletion
    to enforce a one-to-many behaviour. Triggered before the actual deletion.
    """
    instance.taggers.all().delete()<|MERGE_RESOLUTION|>--- conflicted
+++ resolved
@@ -139,8 +139,6 @@
         apply_celery_task(train_tagger, self.pk)
 
 
-<<<<<<< HEAD
-=======
 @receiver(models.signals.post_delete, sender=Tagger)
 def auto_delete_file_on_delete(sender, instance: Tagger, **kwargs):
     """
@@ -156,7 +154,6 @@
         if os.path.isfile(instance.model.path):
             os.remove(instance.model.path)
 
->>>>>>> 0613ac53
 
 class TaggerGroup(models.Model):
     description = models.CharField(max_length=MAX_DESC_LEN)
