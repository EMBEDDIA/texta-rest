import json
from django.db.models import signals
from django.dispatch import receiver
from django.db import models
from multiselectfield import MultiSelectField

from toolkit.embedding.choices import get_field_choices
<<<<<<< HEAD
from toolkit.elastic.searcher import ElasticSearcher
from toolkit.core.models import Project, Task, UserProfile
=======
from toolkit.core.models import Project, Task
>>>>>>> fce2ce86
from toolkit.embedding.models import Embedding
from toolkit.elastic.searcher import EMPTY_QUERY

MAX_STR_LEN = 100


class Tagger(models.Model):
    id = models.AutoField(primary_key=True)
    description = models.CharField(max_length=MAX_STR_LEN)
    project = models.ForeignKey(Project, on_delete=models.CASCADE)
<<<<<<< HEAD
    author = models.ForeignKey(UserProfile, on_delete=models.CASCADE)
    query = models.TextField(default=json.dumps(ElasticSearcher().query))
=======
    author = models.ForeignKey(User, on_delete=models.CASCADE)
    query = models.TextField(default=json.dumps(EMPTY_QUERY))
>>>>>>> fce2ce86
    fields = MultiSelectField(choices=get_field_choices(), default=None)
    embedding = models.ForeignKey(Embedding, on_delete=models.SET_NULL, null=True, default=None)

    vectorizer = models.IntegerField()
    classifier = models.IntegerField()
    negative_multiplier = models.FloatField(default=1.0)
    maximum_sample_size = models.IntegerField(default=10000)
    score_threshold = models.FloatField(default=0.0)

    location = models.TextField()
    statistics = models.TextField()
    task = models.OneToOneField(Task, on_delete=models.SET_NULL, null=True)

    def __str__(self):
        return self.description

    @classmethod
    def train_tagger_model(cls, sender, instance, created, **kwargs):
        if created:
            new_task = Task.objects.create(tagger=instance, status='created')
            instance.task = new_task
            instance.save()
            from toolkit.tagger.tasks import train_tagger
            train_tagger.apply_async(args=(instance.pk,))


signals.post_save.connect(Tagger.train_tagger_model, sender=Tagger)<|MERGE_RESOLUTION|>--- conflicted
+++ resolved
@@ -5,12 +5,7 @@
 from multiselectfield import MultiSelectField
 
 from toolkit.embedding.choices import get_field_choices
-<<<<<<< HEAD
-from toolkit.elastic.searcher import ElasticSearcher
 from toolkit.core.models import Project, Task, UserProfile
-=======
-from toolkit.core.models import Project, Task
->>>>>>> fce2ce86
 from toolkit.embedding.models import Embedding
 from toolkit.elastic.searcher import EMPTY_QUERY
 
@@ -21,13 +16,8 @@
     id = models.AutoField(primary_key=True)
     description = models.CharField(max_length=MAX_STR_LEN)
     project = models.ForeignKey(Project, on_delete=models.CASCADE)
-<<<<<<< HEAD
     author = models.ForeignKey(UserProfile, on_delete=models.CASCADE)
-    query = models.TextField(default=json.dumps(ElasticSearcher().query))
-=======
-    author = models.ForeignKey(User, on_delete=models.CASCADE)
     query = models.TextField(default=json.dumps(EMPTY_QUERY))
->>>>>>> fce2ce86
     fields = MultiSelectField(choices=get_field_choices(), default=None)
     embedding = models.ForeignKey(Embedding, on_delete=models.SET_NULL, null=True, default=None)
 
