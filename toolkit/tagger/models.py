import json
import os

from django.contrib.auth.models import User
from django.db import models
from django.dispatch import receiver

from toolkit.constants import MAX_DESC_LEN
from toolkit.core.lexicon.models import Lexicon
from toolkit.core.project.models import Project
from toolkit.core.task.models import Task
from toolkit.elastic.searcher import EMPTY_QUERY
from toolkit.embedding.models import Embedding
from toolkit.helper_functions import apply_celery_task
from toolkit.tagger.choices import (DEFAULT_CLASSIFIER, DEFAULT_MAX_SAMPLE_SIZE, DEFAULT_MIN_SAMPLE_SIZE, DEFAULT_NEGATIVE_MULTIPLIER, DEFAULT_VECTORIZER)


class Tagger(models.Model):
    MODEL_TYPE = 'tagger'

    description = models.CharField(max_length=MAX_DESC_LEN)
    project = models.ForeignKey(Project, on_delete=models.CASCADE)
    author = models.ForeignKey(User, on_delete=models.CASCADE)
    query = models.TextField(default=json.dumps(EMPTY_QUERY))
    fields = models.TextField(default=json.dumps([]))
    embedding = models.ForeignKey(Embedding, on_delete=models.SET_NULL, null=True, default=None)
    stop_words = models.TextField(default='')
    vectorizer = models.CharField(default=DEFAULT_VECTORIZER, max_length=MAX_DESC_LEN)
    classifier = models.CharField(default=DEFAULT_CLASSIFIER, max_length=MAX_DESC_LEN)
    negative_multiplier = models.FloatField(default=DEFAULT_NEGATIVE_MULTIPLIER, blank=True)
    maximum_sample_size = models.IntegerField(default=DEFAULT_MAX_SAMPLE_SIZE, blank=True)
    score_threshold = models.FloatField(default=0.0, blank=True)

    precision = models.FloatField(default=None, null=True)
    recall = models.FloatField(default=None, null=True)
    f1_score = models.FloatField(default=None, null=True)
    num_features = models.IntegerField(default=None, null=True)

    num_positives = models.IntegerField(default=None, null=True)
    num_negatives = models.IntegerField(default=None, null=True)

    model = models.FileField(null=True, verbose_name='', default=None)
    model_size = models.FloatField(default=None, null=True)
    plot = models.FileField(upload_to='data/media', null=True, verbose_name='')
    task = models.OneToOneField(Task, on_delete=models.SET_NULL, null=True)


    def __str__(self):
        return '{0} - {1}'.format(self.pk, self.description)


<<<<<<< HEAD
    @classmethod
    def train_tagger_model(cls, sender, instance, created, **kwargs):
        if created:
            new_task = Task.objects.create(tagger=instance, status='created')
            instance.task = new_task
            instance.save()
            from toolkit.tagger.tasks import train_tagger

            apply_celery_task(train_tagger, instance.pk)
=======
    def train(self):
        new_task = Task.objects.create(tagger=self, status='created')
        self.task = new_task
        self.save()
        from toolkit.tagger.tasks import train_tagger
        apply_celery_task(train_tagger, self.pk)
>>>>>>> a74d78e5


class TaggerGroup(models.Model):
    description = models.CharField(max_length=MAX_DESC_LEN)
    project = models.ForeignKey(Project, on_delete=models.CASCADE)
    author = models.ForeignKey(User, on_delete=models.CASCADE)
    fact_name = models.CharField(max_length=MAX_DESC_LEN)
    num_tags = models.IntegerField(default=0)
    minimum_sample_size = models.IntegerField(default=DEFAULT_MIN_SAMPLE_SIZE)

    taggers = models.ManyToManyField(Tagger, default=None)


    def __str__(self):
        return self.fact_name


<<<<<<< HEAD
@receiver(models.signals.post_save, sender=Tagger)
def train_tagger_model(sender, instance: Tagger, created, **kwargs):
    Tagger.train_tagger_model(sender, instance, created, **kwargs)


=======
>>>>>>> a74d78e5
@receiver(models.signals.pre_delete, sender=TaggerGroup)
def auto_delete_taggers_of_taggergroup(sender, instance: TaggerGroup, **kwargs):
    """
    Delete all the Taggers associated to the TaggerGroup before deletion
    to enforce a one-to-many behaviour. Triggered before the actual deletion.
    """
    instance.taggers.all().delete()


@receiver(models.signals.post_delete, sender=Tagger)
def auto_delete_file_on_delete(sender, instance: Tagger, **kwargs):
    """
    Delete resources on the file-system upon tagger deletion.
    Triggered on individual-queryset Tagger deletion and the deletion
    of a TaggerGroup.
    """
    if instance.plot:
        if os.path.isfile(instance.plot.path):
            os.remove(instance.plot.path)

    if instance.model:
        if os.path.isfile(instance.model.path):
            os.remove(instance.model.path)<|MERGE_RESOLUTION|>--- conflicted
+++ resolved
@@ -49,24 +49,13 @@
         return '{0} - {1}'.format(self.pk, self.description)
 
 
-<<<<<<< HEAD
-    @classmethod
-    def train_tagger_model(cls, sender, instance, created, **kwargs):
-        if created:
-            new_task = Task.objects.create(tagger=instance, status='created')
-            instance.task = new_task
-            instance.save()
-            from toolkit.tagger.tasks import train_tagger
-
-            apply_celery_task(train_tagger, instance.pk)
-=======
     def train(self):
         new_task = Task.objects.create(tagger=self, status='created')
         self.task = new_task
         self.save()
         from toolkit.tagger.tasks import train_tagger
         apply_celery_task(train_tagger, self.pk)
->>>>>>> a74d78e5
+
 
 
 class TaggerGroup(models.Model):
@@ -84,14 +73,6 @@
         return self.fact_name
 
 
-<<<<<<< HEAD
-@receiver(models.signals.post_save, sender=Tagger)
-def train_tagger_model(sender, instance: Tagger, created, **kwargs):
-    Tagger.train_tagger_model(sender, instance, created, **kwargs)
-
-
-=======
->>>>>>> a74d78e5
 @receiver(models.signals.pre_delete, sender=TaggerGroup)
 def auto_delete_taggers_of_taggergroup(sender, instance: TaggerGroup, **kwargs):
     """
