--- conflicted
+++ resolved
@@ -188,11 +188,7 @@
     author = models.ForeignKey(User, on_delete=models.CASCADE)
     fact_name = models.CharField(max_length=MAX_DESC_LEN)
     num_tags = models.IntegerField(default=0)
-<<<<<<< HEAD
-    minimum_sample_size = models.IntegerField(default=DEFAULT_MIN_SAMPLE_SIZE)
-=======
     minimum_sample_size = models.IntegerField(default=choices.DEFAULT_MIN_SAMPLE_SIZE)
->>>>>>> ab1ac11e
     task = models.OneToOneField(Task, on_delete=models.SET_NULL, null=True)
 
     taggers = models.ManyToManyField(Tagger, default=None)
