# CHOICES FOR TAGGER APP
from toolkit.elastic.core import ElasticCore
from toolkit.elastic.aggregator import ElasticAggregator
from toolkit.tagger.pipeline import get_pipeline_builder

<<<<<<< HEAD

# TODO: implement this!
def get_fact_names():
    return [('TEEMA', 'TEEMA')]

=======
def get_field_choices():
   """
   Retrieves field options from ES.
   """
   es = ElasticCore()
   if es.connection:
      return [(a, '{0} - {1}'.format(a['index'], a['path'])) for a in es.get_fields()]
   else:
      return []
>>>>>>> ea4efe40

def get_classifier_choices():
   """
   Retrieves classifier choices.
   """
   pipeline = get_pipeline_builder()
   return [(a, a) for a in pipeline.get_classifier_options()]

def get_vectorizer_choices():
   """
   Retrieves vectorizer choices.
   """
   pipeline = get_pipeline_builder()
   return [(a, a) for a in pipeline.get_extractor_options()]


def get_feature_selector_choices():
   """
   Retrieves feature selector choices.
   """
   pipeline = get_pipeline_builder()
   return [(a, a) for a in pipeline.get_feature_selector_options()]


DEFAULT_MAX_SAMPLE_SIZE = 10000
DEFAULT_NEGATIVE_MULTIPLIER = 1.0
DEFAULT_MIN_SAMPLE_SIZE = 50
DEFAULT_NUM_CANDIDATES = 25
DEFAULT_TAGGER_GROUP_FACT_NAME = 'TEEMA'
DEFAULT_VECTORIZER = get_vectorizer_choices()[0][0]
DEFAULT_CLASSIFIER = get_classifier_choices()[0][0]
DEFAULT_FEATURE_SELECTOR = get_feature_selector_choices()[0][0]<|MERGE_RESOLUTION|>--- conflicted
+++ resolved
@@ -3,13 +3,6 @@
 from toolkit.elastic.aggregator import ElasticAggregator
 from toolkit.tagger.pipeline import get_pipeline_builder
 
-<<<<<<< HEAD
-
-# TODO: implement this!
-def get_fact_names():
-    return [('TEEMA', 'TEEMA')]
-
-=======
 def get_field_choices():
    """
    Retrieves field options from ES.
@@ -19,7 +12,6 @@
       return [(a, '{0} - {1}'.format(a['index'], a['path'])) for a in es.get_fields()]
    else:
       return []
->>>>>>> ea4efe40
 
 def get_classifier_choices():
    """
