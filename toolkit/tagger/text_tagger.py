--- conflicted
+++ resolved
@@ -1,21 +1,10 @@
-<<<<<<< HEAD
-=======
-import pathlib
-
-from toolkit.tagger.pipeline import get_pipeline_builder
-from sklearn.model_selection import train_test_split
-from sklearn.model_selection import GridSearchCV
-from sklearn.metrics import roc_curve, auc
-import pandas as pd
-import numpy as np
->>>>>>> b0f4a2a0
 import joblib
 import numpy as np
 import pandas as pd
 from sklearn.metrics import auc, roc_curve
 from sklearn.model_selection import GridSearchCV, train_test_split
 
-from toolkit.settings import BASE_DIR, NUM_WORKERS
+from toolkit.settings import NUM_WORKERS
 from toolkit.tagger.models import Tagger
 from toolkit.tagger.pipeline import get_pipeline_builder
 from toolkit.tools.tagging_report import TaggingReport
