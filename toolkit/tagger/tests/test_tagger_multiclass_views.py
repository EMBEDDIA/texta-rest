--- conflicted
+++ resolved
@@ -10,15 +10,9 @@
 from rest_framework import status
 from rest_framework.test import APITransactionTestCase
 
-<<<<<<< HEAD
-from toolkit.elastic.models import Reindexer
-from toolkit.elastic.aggregator import ElasticAggregator
-from toolkit.elastic.core import ElasticCore
-=======
 from toolkit.elastic.reindexer.models import Reindexer
 from toolkit.elastic.tools.aggregator import ElasticAggregator
 from toolkit.elastic.tools.core import ElasticCore
->>>>>>> ab1ac11e
 
 from toolkit.core.task.models import Task
 from toolkit.settings import RELATIVE_MODELS_PATH
@@ -67,10 +61,7 @@
         self.reindex_payload = {
             "description": "test index for applying multiclass taggers",
             "indices": [TEST_INDEX],
-<<<<<<< HEAD
-=======
             "query": json.dumps(TEST_QUERY),
->>>>>>> ab1ac11e
             "new_index": self.test_index_copy,
             "fields": [TEST_FIELD]
         }
@@ -78,8 +69,6 @@
         print_output("reindex test index for applying multiclass tagger:response.data:", resp.json())
         self.reindexer_object = Reindexer.objects.get(pk=resp.json()["id"])
 
-<<<<<<< HEAD
-=======
         self.test_imported_multiclass_tagger_id = self.import_test_model(TEST_TAGGER_MULTICLASS)
 
 
@@ -92,7 +81,6 @@
         print_output("Importing test model:", resp)
         return resp["id"]
 
->>>>>>> ab1ac11e
 
     def test_run(self):
         self.run_create_multiclass_tagger_training_and_task_signal()
@@ -173,11 +161,7 @@
             print_output('test_apply_multiclass_tagger_to_index: waiting for reindexer task to finish, current status:', self.reindexer_object.task.status)
             sleep(2)
 
-<<<<<<< HEAD
-        test_tagger_id = self.test_tagger_ids[0]
-=======
         test_tagger_id = self.test_imported_multiclass_tagger_id
->>>>>>> ab1ac11e
         url = f'{self.url}{test_tagger_id}/apply_to_index/'
 
         payload = {
@@ -185,13 +169,7 @@
             "new_fact_name": self.new_fact_name,
             "indices": [{"name": self.test_index_copy}],
             "fields": TEST_FIELD_CHOICE,
-<<<<<<< HEAD
-            "query": json.dumps(TEST_QUERY),
-            "lemmatize": False,
-            "bulk_size": 100
-=======
             "lemmatize": False
->>>>>>> ab1ac11e
         }
         response = self.client.post(url, payload, format='json')
         print_output('test_apply_multiclass_tagger_to_index:response.data', response.data)
@@ -207,12 +185,6 @@
         print_output("test_apply_multiclass_tagger_to_index:elastic aggerator results:", results)
 
         # Check if applying the tagger results in at least 1 new fact
-<<<<<<< HEAD
-        # Exact numbers cannot be checked as creating taggers contains random and thus
-        # predicting with them isn't entirely deterministic
-        self.assertTrue(len(results) >= 1)
-
-=======
         self.assertTrue(len(results) >= 1)
 
         fact_value_1 = "bar"
@@ -229,7 +201,6 @@
 
         self.add_cleanup_files(test_tagger_id)
 
->>>>>>> ab1ac11e
 
     def run_apply_mutliclass_tagger_to_index_invalid_input(self):
         """Tests applying multiclass tagger to index using apply_to_index endpoint with invalid input."""
