--- conflicted
+++ resolved
@@ -14,21 +14,7 @@
 from toolkit.elastic.tools.aggregator import ElasticAggregator
 from toolkit.elastic.tools.core import ElasticCore
 from toolkit.tagger.models import Tagger, TaggerGroup
-<<<<<<< HEAD
-from toolkit.test_settings import (
-    TEST_FACT_NAME,
-    TEST_FIELD,
-    TEST_FIELD_CHOICE,
-    TEST_INDEX,
-    TEST_QUERY,
-    TEST_VERSION_PREFIX,
-    TEST_KEEP_PLOT_FILES,
-    VERSION_NAMESPACE,
-    TEST_TAGGER_GROUP
-)
-=======
 from toolkit.test_settings import (TEST_FACT_NAME, TEST_FIELD, TEST_FIELD_CHOICE, TEST_INDEX, TEST_KEEP_PLOT_FILES, TEST_QUERY, TEST_TAGGER_GROUP, TEST_VERSION_PREFIX, VERSION_NAMESPACE)
->>>>>>> 7f9e2cac
 from toolkit.tools.utils_for_tests import create_test_user, print_output, project_creation, remove_file
 
 
@@ -285,24 +271,8 @@
         results = ElasticAggregator(indices=[self.test_index_copy]).get_fact_values_distribution(self.new_fact_name)
         print_output("test_apply_tagger_group_to_index:elastic aggerator results:", results)
 
-<<<<<<< HEAD
-        self.assertTrue(len(results) >= 1)
-
-        fact_value_1 = "bar"
-        fact_value_2 = "foo"
-
-        n_fact_value_1 = 3
-        n_fact_value_2 = 2
-
-        # Check if expected number of new facts is added to the index
-        self.assertTrue(fact_value_1 in results)
-        self.assertTrue(fact_value_2 in results)
-        self.assertTrue(results[fact_value_1] == n_fact_value_1)
-        self.assertTrue(results[fact_value_2] == n_fact_value_2)
-=======
         # Check if at least one new fact is added
         self.assertTrue(len(results) >= 1)
->>>>>>> 7f9e2cac
 
         # clean
         imported_tagger_group = TaggerGroup.objects.get(id=self.test_imported_tagger_group_id)
