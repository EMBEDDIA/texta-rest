--- conflicted
+++ resolved
@@ -11,9 +11,6 @@
 from rest_framework import status
 from rest_framework.test import APITransactionTestCase
 
-from toolkit.elastic.models import Reindexer
-from toolkit.elastic.aggregator import ElasticAggregator
-from toolkit.elastic.core import ElasticCore
 from toolkit.core.task.models import Task
 from toolkit.elastic.reindexer.models import Reindexer
 from toolkit.elastic.tools.aggregator import ElasticAggregator
@@ -56,10 +53,7 @@
         self.reindex_payload = {
             "description": "test index for applying taggers",
             "indices": [TEST_INDEX],
-<<<<<<< HEAD
-=======
             "query": json.dumps(TEST_QUERY),
->>>>>>> ab1ac11e
             "new_index": self.test_index_copy,
             "fields": [TEST_FIELD]
         }
@@ -67,8 +61,6 @@
         print_output("reindex test index for applying tagger:response.data:", resp.json())
         self.reindexer_object = Reindexer.objects.get(pk=resp.json()["id"])
 
-<<<<<<< HEAD
-=======
         self.test_imported_binary_tagger_id = self.import_test_model(TEST_TAGGER_BINARY)
 
 
@@ -115,7 +107,6 @@
         print_output("test_training_tagger_with_embedding:response.data", response.data)
         self.run_tag_text([response.data["id"]])
         self.add_cleanup_files(response.data["id"])
->>>>>>> ab1ac11e
 
 
     def test_run(self):
@@ -453,11 +444,7 @@
             print_output('test_apply_tagger_to_index: waiting for reindexer task to finish, current status:', self.reindexer_object.task.status)
             sleep(2)
 
-<<<<<<< HEAD
-        test_tagger_id = self.test_tagger_ids[0]
-=======
         test_tagger_id = self.test_imported_binary_tagger_id
->>>>>>> ab1ac11e
         url = f'{self.url}{test_tagger_id}/apply_to_index/'
 
         payload = {
@@ -466,13 +453,7 @@
             "new_fact_value": self.new_fact_value,
             "indices": [{"name": self.test_index_copy}],
             "fields": [TEST_FIELD],
-<<<<<<< HEAD
-            "query": json.dumps(TEST_QUERY),
-            "lemmatize": False,
-            "bulk_size": 100
-=======
             "lemmatize": False
->>>>>>> ab1ac11e
         }
         response = self.client.post(url, payload, format='json')
         print_output('test_apply_tagger_to_index:response.data', response.data)
@@ -487,17 +468,10 @@
         results = ElasticAggregator(indices=[self.test_index_copy]).get_fact_values_distribution(self.new_fact_name)
         print_output("test_apply_tagger_to_index:elastic aggerator results:", results)
 
-<<<<<<< HEAD
-        # Check if applying the tagger results in at least 1 new fact
-        # Exact numbers cannot be checked as creating taggers contains random and thus
-        # predicting with them isn't entirely deterministic
-        self.assertTrue(results[self.new_fact_value] >= 1)
-=======
         # Check if expected number of facts are added to the index
         expected_number_of_facts = 30
         self.assertTrue(results[self.new_fact_value] == expected_number_of_facts)
         self.add_cleanup_files(test_tagger_id)
->>>>>>> ab1ac11e
 
 
     def run_apply_tagger_to_index_invalid_input(self):
