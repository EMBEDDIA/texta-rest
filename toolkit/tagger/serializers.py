import json

from django.db.models import Avg, Sum
from rest_framework import serializers

from toolkit.core.task.serializers import TaskSerializer
from toolkit.elastic.serializers import IndexSerializer
from toolkit.serializer_constants import FieldParseSerializer, ProjectResourceUrlSerializer
from toolkit.tagger.choices import (DEFAULT_MAX_SAMPLE_SIZE, DEFAULT_MIN_SAMPLE_SIZE, DEFAULT_NEGATIVE_MULTIPLIER, DEFAULT_NUM_CANDIDATES, DEFAULT_NUM_DOCUMENTS, DEFAULT_SCORE_THRESHOLD, DEFAULT_TAGGER_GROUP_FACT_NAME, get_classifier_choices, get_vectorizer_choices)
from toolkit.tagger.models import Tagger, TaggerGroup


class TagRandomDocSerializer(serializers.Serializer):
    indices = IndexSerializer(many=True, default=[])


class TaggerTagTextSerializer(serializers.Serializer):
    text = serializers.CharField()
    lemmatize = serializers.BooleanField(default=False, help_text='Use MLP lemmatizer if available. Use only if training data was lemmatized. Default: False')
    feedback_enabled = serializers.BooleanField(default=False, help_text='Stores tagged response in Elasticsearch and returns additional url for giving feedback to Tagger. Default: False')


class TaggerTagDocumentSerializer(serializers.Serializer):
    doc = serializers.JSONField()
    lemmatize = serializers.BooleanField(default=False, help_text=f'Use MLP lemmatizer if available. Use only if training data was lemmatized. Default: False')
    feedback_enabled = serializers.BooleanField(default=False, help_text='Stores tagged response in Elasticsearch and returns additional url for giving feedback to Tagger. Default: False')


class TaggerListFeaturesSerializer(serializers.Serializer):
    size = serializers.IntegerField(default=100, help_text='Default: 100')


class TaggerGroupTagTextSerializer(serializers.Serializer):
    text = serializers.CharField(help_text=f'Raw text input.')
    lemmatize = serializers.BooleanField(default=True, help_text=f'Use MLP lemmatizer to lemmatize input text. Use only if training data was lemmatized. Default: True')
    use_ner = serializers.BooleanField(default=True, help_text=f'Use MLP Named Entity Recognition to detect tag candidates. Default: True')
    n_similar_docs = serializers.IntegerField(default=DEFAULT_NUM_DOCUMENTS, help_text=f'Number of documents used in unsupervised prefiltering. Default: {DEFAULT_NUM_DOCUMENTS}')
    n_candidate_tags = serializers.IntegerField(default=DEFAULT_NUM_CANDIDATES, help_text=f'Number of tag candidates retrieved from unsupervised prefiltering. Default: {DEFAULT_NUM_CANDIDATES}')
    feedback_enabled = serializers.BooleanField(default=False, help_text='Stores tagged response in Elasticsearch and returns additional url for giving feedback to Tagger. Default: False')


class TaggerGroupTagDocumentSerializer(serializers.Serializer):
    doc = serializers.JSONField(help_text=f'Document in JSON format.')
    lemmatize = serializers.BooleanField(default=True, help_text=f'Use MLP lemmatizer if available. Use only if training data was lemmatized. Default: True')
    use_ner = serializers.BooleanField(default=True, help_text=f'Use MLP Named Entity Recognition to detect tag candidates. Default: True')
    n_similar_docs = serializers.IntegerField(default=DEFAULT_NUM_DOCUMENTS, help_text=f'Number of documents used in unsupervised prefiltering. Default: {DEFAULT_NUM_DOCUMENTS}')
    n_candidate_tags = serializers.IntegerField(default=DEFAULT_NUM_CANDIDATES, help_text=f'Number of tag candidates retrieved from unsupervised prefiltering. Default: {DEFAULT_NUM_CANDIDATES}')
    feedback_enabled = serializers.BooleanField(default=False, help_text='Stores tagged response in Elasticsearch and returns additional url for giving feedback to Tagger. Default: False')


class TaggerSerializer(FieldParseSerializer, serializers.ModelSerializer, ProjectResourceUrlSerializer):
    author_username = serializers.CharField(source='author.username', read_only=True)
    description = serializers.CharField(help_text=f'Description for the Tagger. Will be used as tag.')
    indices = IndexSerializer(many=True, default=[])
    fields = serializers.ListField(child=serializers.CharField(), help_text=f'Fields used to build the model.')
<<<<<<< HEAD
    lemmatize = serializers.BooleanField(help_text='If input text is lemmatized on training. Do not used if training on already lemmatized text. Default: False.', required=False)
    vectorizer = serializers.ChoiceField(choices=get_vectorizer_choices(), help_text=f'Vectorizer algorithm to create document vectors. NB! HashingVectorizer does not support feature name extraction!')
    classifier = serializers.ChoiceField(choices=get_classifier_choices(), help_text=f'Classification algorithm used in the model.')
=======
    vectorizer = serializers.ChoiceField(choices=get_vectorizer_choices(), default=get_vectorizer_choices()[0][0], help_text=f'Vectorizer algorithm to create document vectors. NB! HashingVectorizer does not support feature name extraction!')
    classifier = serializers.ChoiceField(choices=get_classifier_choices(), default=get_classifier_choices()[0][0], help_text=f'Classification algorithm used in the model.')
>>>>>>> 6079fe7e
    negative_multiplier = serializers.IntegerField(default=DEFAULT_NEGATIVE_MULTIPLIER, help_text=f'Multiplies the size of positive samples to determine negative example set size. Default: {DEFAULT_NEGATIVE_MULTIPLIER}')
    maximum_sample_size = serializers.IntegerField(default=DEFAULT_MAX_SAMPLE_SIZE, help_text=f'Maximum number of documents used to build a model. Default: {DEFAULT_MAX_SAMPLE_SIZE}')
    score_threshold = serializers.FloatField(default=DEFAULT_SCORE_THRESHOLD, help_text=f'Elasticsearch score threshold for filtering out irrelevant examples. All examples below first document\'s score * score threshold are ignored. Float between 0 and 1. Default: {DEFAULT_SCORE_THRESHOLD}')
    task = TaskSerializer(read_only=True)
    plot = serializers.SerializerMethodField()
    query = serializers.JSONField(help_text='Query in JSON format', required=False)
    url = serializers.SerializerMethodField()
    tagger_groups = serializers.SerializerMethodField(read_only=True)


    class Meta:
        model = Tagger
<<<<<<< HEAD
        fields = ('id', 'url', 'author_username', 'description', 'query', 'fields', 'lemmatize', 'embedding', 'vectorizer', 'classifier', 'stop_words',
                  'maximum_sample_size', 'score_threshold', 'negative_multiplier', 'precision', 'recall', 'f1_score', 
                  'num_features', 'num_positives', 'num_negatives', 'plot', 'task')
        read_only_fields = ('precision', 'recall', 'f1_score', 'num_features', 'stop_words', 'num_positives', 'num_negatives')
=======
        fields = ('id', 'url', 'author_username', 'description', 'query', 'fields', 'embedding', 'vectorizer', 'classifier', 'stop_words',
                  'maximum_sample_size', 'score_threshold', 'negative_multiplier', 'precision', 'recall', 'f1_score',
                  'num_features', 'num_positives', 'num_negatives', 'plot', 'task', "indices", "tagger_groups")
        read_only_fields = ('precision', 'recall', 'f1_score', 'num_features', 'stop_words', 'num_positives', 'num_negatives', "tagger_groups")
>>>>>>> 6079fe7e
        fields_to_parse = ('fields',)


    def __init__(self, *args, **kwargs):
        """
        Add the ability to pass extra arguments such as "remove_fields".
        Useful for the Serializer eg in another Serializer, without making a new one.
        """
        remove_fields = kwargs.pop('remove_fields', None)
        super(TaggerSerializer, self).__init__(*args, **kwargs)

        if remove_fields:
            # for multiple fields in a list
            for field_name in remove_fields:
                self.fields.pop(field_name)


    def get_tagger_groups(self, value: Tagger):
        tgs = TaggerGroup.objects.filter(taggers__project_id=value.project.pk, taggers__id=value.pk)
        descriptions = [tgs.description for tgs in tgs]
        return descriptions


class TaggerGroupSerializer(serializers.ModelSerializer, ProjectResourceUrlSerializer):
    author_username = serializers.CharField(source='author.username', read_only=True)
    description = serializers.CharField(help_text=f'Description for the Tagger Group.')
    minimum_sample_size = serializers.IntegerField(default=DEFAULT_MIN_SAMPLE_SIZE, help_text=f'Minimum number of documents required to train a model. Default: {DEFAULT_MIN_SAMPLE_SIZE}')
    fact_name = serializers.CharField(default=DEFAULT_TAGGER_GROUP_FACT_NAME, help_text=f'Fact name used to filter tags (fact values). Default: {DEFAULT_TAGGER_GROUP_FACT_NAME}')
    tagger = TaggerSerializer(write_only=True, remove_fields=['description', 'query'])
    num_tags = serializers.IntegerField(read_only=True)
    tagger_status = serializers.SerializerMethodField()
    tagger_statistics = serializers.SerializerMethodField()
    tagger_params = serializers.SerializerMethodField()
    url = serializers.SerializerMethodField()


    class Meta:
        model = TaggerGroup
        fields = ('id', 'url', 'author_username', 'description', 'fact_name', 'num_tags', 'minimum_sample_size',
                  'tagger_status', 'tagger_params', 'tagger', 'tagger_statistics')


    def get_tagger_status(self, obj):
        tagger_objects = obj.taggers
        tagger_status = {
            'total': obj.num_tags,
            'completed': len(tagger_objects.filter(task__status='completed')),
            'training': len(tagger_objects.filter(task__status='running')),
            'created': len(tagger_objects.filter(task__status='created')),
            'failed': len(tagger_objects.filter(task__status='failed'))
        }
        return tagger_status


    def get_tagger_statistics(self, obj):
        tagger_objects = obj.taggers
        if tagger_objects.exists():
            try:
                tagger_size_sum = round(tagger_objects.filter(model_size__isnull=False).aggregate(Sum('model_size'))['model_size__sum'], 1)
            except TypeError as e:
                # if models are not ready
                tagger_size_sum = 0
            tagger_stats = {
                'avg_precision': tagger_objects.aggregate(Avg('precision'))['precision__avg'],
                'avg_recall': tagger_objects.aggregate(Avg('recall'))['recall__avg'],
                'avg_f1_score': tagger_objects.aggregate(Avg('f1_score'))['f1_score__avg'],
                'sum_size': {"size": tagger_size_sum, "unit": "mb"}
            }
            return tagger_stats


    def get_tagger_params(self, obj):
        if obj.taggers.exists():
            first_tagger = obj.taggers.first()
            params = {
                'fields': json.loads(first_tagger.fields),
                'vectorizer': first_tagger.vectorizer,
                'classifier': first_tagger.classifier
            }
            return params<|MERGE_RESOLUTION|>--- conflicted
+++ resolved
@@ -53,14 +53,8 @@
     description = serializers.CharField(help_text=f'Description for the Tagger. Will be used as tag.')
     indices = IndexSerializer(many=True, default=[])
     fields = serializers.ListField(child=serializers.CharField(), help_text=f'Fields used to build the model.')
-<<<<<<< HEAD
-    lemmatize = serializers.BooleanField(help_text='If input text is lemmatized on training. Do not used if training on already lemmatized text. Default: False.', required=False)
-    vectorizer = serializers.ChoiceField(choices=get_vectorizer_choices(), help_text=f'Vectorizer algorithm to create document vectors. NB! HashingVectorizer does not support feature name extraction!')
-    classifier = serializers.ChoiceField(choices=get_classifier_choices(), help_text=f'Classification algorithm used in the model.')
-=======
     vectorizer = serializers.ChoiceField(choices=get_vectorizer_choices(), default=get_vectorizer_choices()[0][0], help_text=f'Vectorizer algorithm to create document vectors. NB! HashingVectorizer does not support feature name extraction!')
     classifier = serializers.ChoiceField(choices=get_classifier_choices(), default=get_classifier_choices()[0][0], help_text=f'Classification algorithm used in the model.')
->>>>>>> 6079fe7e
     negative_multiplier = serializers.IntegerField(default=DEFAULT_NEGATIVE_MULTIPLIER, help_text=f'Multiplies the size of positive samples to determine negative example set size. Default: {DEFAULT_NEGATIVE_MULTIPLIER}')
     maximum_sample_size = serializers.IntegerField(default=DEFAULT_MAX_SAMPLE_SIZE, help_text=f'Maximum number of documents used to build a model. Default: {DEFAULT_MAX_SAMPLE_SIZE}')
     score_threshold = serializers.FloatField(default=DEFAULT_SCORE_THRESHOLD, help_text=f'Elasticsearch score threshold for filtering out irrelevant examples. All examples below first document\'s score * score threshold are ignored. Float between 0 and 1. Default: {DEFAULT_SCORE_THRESHOLD}')
@@ -73,17 +67,10 @@
 
     class Meta:
         model = Tagger
-<<<<<<< HEAD
-        fields = ('id', 'url', 'author_username', 'description', 'query', 'fields', 'lemmatize', 'embedding', 'vectorizer', 'classifier', 'stop_words',
-                  'maximum_sample_size', 'score_threshold', 'negative_multiplier', 'precision', 'recall', 'f1_score', 
-                  'num_features', 'num_positives', 'num_negatives', 'plot', 'task')
-        read_only_fields = ('precision', 'recall', 'f1_score', 'num_features', 'stop_words', 'num_positives', 'num_negatives')
-=======
         fields = ('id', 'url', 'author_username', 'description', 'query', 'fields', 'embedding', 'vectorizer', 'classifier', 'stop_words',
                   'maximum_sample_size', 'score_threshold', 'negative_multiplier', 'precision', 'recall', 'f1_score',
                   'num_features', 'num_positives', 'num_negatives', 'plot', 'task', "indices", "tagger_groups")
         read_only_fields = ('precision', 'recall', 'f1_score', 'num_features', 'stop_words', 'num_positives', 'num_negatives', "tagger_groups")
->>>>>>> 6079fe7e
         fields_to_parse = ('fields',)
 
 
