--- conflicted
+++ resolved
@@ -114,12 +114,8 @@
         if tagger_objects.exists():
             try:
                 tagger_size_sum = round(tagger_objects.filter(model_size__isnull=False).aggregate(Sum('model_size'))['model_size__sum'], 1)
-<<<<<<< HEAD
-            except TypeError:
-=======
             except TypeError as e:
                 Logger().error(str(e), exc_info=True)
->>>>>>> a74d78e5
                 tagger_size_sum = 0
             tagger_stats = {
                 'avg_precision': tagger_objects.aggregate(Avg('precision'))['precision__avg'],
