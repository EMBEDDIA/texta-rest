--- conflicted
+++ resolved
@@ -4,14 +4,9 @@
 from rest_framework import serializers
 
 from toolkit.core.task.serializers import TaskSerializer
-<<<<<<< HEAD
-from toolkit.core.project.models import Project
-from toolkit.serializer_constants import ProjectResourceUrlSerializer, FieldParseSerializer
-=======
 from toolkit.serializer_constants import FieldParseSerializer, ProjectResourceUrlSerializer
 from toolkit.tagger.choices import (DEFAULT_MAX_SAMPLE_SIZE, DEFAULT_MIN_SAMPLE_SIZE, DEFAULT_NEGATIVE_MULTIPLIER, DEFAULT_NUM_DOCUMENTS, DEFAULT_TAGGER_GROUP_FACT_NAME, get_classifier_choices, get_vectorizer_choices)
 from toolkit.tagger.models import Tagger, TaggerGroup
->>>>>>> 898f7451
 
 
 class TaggerTagTextSerializer(serializers.Serializer):
@@ -63,18 +58,9 @@
     class Meta:
         model = Tagger
         fields = ('id', 'url', 'author_username', 'description', 'query', 'fields', 'embedding', 'vectorizer', 'classifier', 'stop_words',
-<<<<<<< HEAD
-            'maximum_sample_size', 'negative_multiplier', 'location', 'precision', 'recall', 'f1_score', 'num_features',
-            'num_positives', 'num_negatives', 'model_size', 'plot', 'task')
-        read_only_fields = ('precision', 'recall', 'f1_score', 'num_features', 'num_positives', 'num_negatives', 'model_size',
-            'location,', 'stop_words')
-        fields_to_parse = ('fields', 'location')
-=======
                   'maximum_sample_size', 'negative_multiplier', 'precision', 'recall', 'f1_score', 'num_features', 'plot', 'task')
         read_only_fields = ('precision', 'recall', 'f1_score', 'num_features', 'stop_words')
         fields_to_parse = ('fields',)
-
->>>>>>> 898f7451
 
 
     def __init__(self, *args, **kwargs):
