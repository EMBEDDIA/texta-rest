import json

from django.db.models import Avg, Sum
from rest_framework import serializers
from django.core.exceptions import ObjectDoesNotExist
from toolkit.core.task.serializers import TaskSerializer
from toolkit.elastic.index.serializers import IndexSerializer
from toolkit.serializer_constants import FieldParseSerializer, ProjectResourceUrlSerializer
from toolkit.tagger import choices
from toolkit.elastic.choices import get_snowball_choices
<<<<<<< HEAD
from toolkit.elastic.searcher import EMPTY_QUERY
from toolkit.tagger.models import Tagger, TaggerGroup


=======
from toolkit.elastic.tools.searcher import EMPTY_QUERY
from toolkit.tagger.models import Tagger, TaggerGroup


# NB! Currently not used
>>>>>>> ab1ac11e
class ApplyTaggersSerializer(FieldParseSerializer, serializers.Serializer):
    author_username = serializers.CharField(source='author.username', read_only=True)
    description = serializers.CharField(required=True, help_text="Text for distinguishing this task from others.")
    new_fact_name = serializers.CharField(required=True, help_text="Used as fact name when applying the tagger.")
    indices = IndexSerializer(many=True, default=[], help_text="Which indices in the project to apply this to.")
    fields = serializers.ListField(required=True, child=serializers.CharField(), help_text="Which fields to extract the text from.")
    query = serializers.JSONField(help_text='Filter the documents which to scroll and apply to.', default=EMPTY_QUERY)
    lemmatize = serializers.BooleanField(default=False, help_text='Use MLP lemmatizer if available. Use only if training data was lemmatized. Default: False')
<<<<<<< HEAD
    es_timeout = serializers.IntegerField(default=10, help_text="Elasticsearch scroll timeout in minutes. Default = 10.")
    bulk_size = serializers.IntegerField(min_value=1, max_value=10000, default=1, help_text="How many documents should be sent towards Elasticsearch at once.")
    max_chunk_bytes = serializers.IntegerField(min_value=1, default=104857600, help_text="Data size in bytes that Elasticsearch should accept to prevent Entity Too Large errors.")
=======
    es_timeout = serializers.IntegerField(default=choices.DEFAULT_ES_TIMEOUT, help_text="Elasticsearch scroll timeout in minutes. Default:10.")
    bulk_size = serializers.IntegerField(min_value=1, max_value=10000, default=choices.DEFAULT_BULK_SIZE, help_text="How many documents should be sent towards Elasticsearch at once.")
    max_chunk_bytes = serializers.IntegerField(min_value=1, default=choices.DEFAULT_MAX_CHUNK_BYTES, help_text="Data size in bytes that Elasticsearch should accept to prevent Entity Too Large errors.")
>>>>>>> ab1ac11e
    #num_tags = serializers.IntegerField(read_only=True)
    taggers = serializers.ListField(
        help_text='List of Tagger IDs to be used.',
        child=serializers.IntegerField(),
        default=[]
    )

    def validate_taggers(self, taggers):
        invalid_ids = []
        for tagger_id in taggers:
            try:
                tagger = Tagger.objects.get(pk=tagger_id)
            except ObjectDoesNotExist:
                invalid_ids.append(tagger_id)
        if invalid_ids:
            raise serializers.ValidationError(f"Taggers with following IDs do not exist: {invalid_ids}")
        return taggers

class ApplyTaggerSerializer(FieldParseSerializer, serializers.Serializer):
    description = serializers.CharField(required=True, help_text="Text for distinguishing this task from others.")
    new_fact_name = serializers.CharField(required=True, help_text="Used as fact name when applying the tagger.")
    new_fact_value = serializers.CharField(required=False, default="", help_text="Used as fact value when applying the tagger. Defaults to tagger description.")
    indices = IndexSerializer(many=True, default=[], help_text="Which indices in the project to apply this to.")
    fields = serializers.ListField(required=True, child=serializers.CharField(), help_text="Which fields to extract the text from.")
    query = serializers.JSONField(help_text='Filter the documents which to scroll and apply to.', default=EMPTY_QUERY)
    lemmatize = serializers.BooleanField(default=False, help_text='Use MLP lemmatizer if available. Use only if training data was lemmatized. Default: False')
<<<<<<< HEAD
    es_timeout = serializers.IntegerField(default=10, help_text="Elasticsearch scroll timeout in minutes. Default = 10.")
    bulk_size = serializers.IntegerField(min_value=1, max_value=10000, default=1, help_text="How many documents should be sent towards Elasticsearch at once.")
    max_chunk_bytes = serializers.IntegerField(min_value=1, default=104857600, help_text="Data size in bytes that Elasticsearch should accept to prevent Entity Too Large errors.")
=======
    es_timeout = serializers.IntegerField(default=choices.DEFAULT_ES_TIMEOUT, help_text=f"Elasticsearch scroll timeout in minutes. Default:{choices.DEFAULT_ES_TIMEOUT}.")
    bulk_size = serializers.IntegerField(min_value=1, max_value=10000, default=choices.DEFAULT_BULK_SIZE, help_text=f"How many documents should be sent towards Elasticsearch at once. Default:{choices.DEFAULT_BULK_SIZE}.")
    max_chunk_bytes = serializers.IntegerField(min_value=1, default=choices.DEFAULT_MAX_CHUNK_BYTES, help_text=f"Data size in bytes that Elasticsearch should accept to prevent Entity Too Large errors. Default:{choices.DEFAULT_MAX_CHUNK_BYTES}.")
>>>>>>> ab1ac11e


class ApplyTaggerGroupSerializer(FieldParseSerializer, serializers.Serializer):
    description = serializers.CharField(required=True, help_text="Text for distinguishing this task from others.")
    new_fact_name = serializers.CharField(required=True, help_text="Used as fact name when applying the tagger.")
    indices = IndexSerializer(many=True, default=[], help_text="Which indices in the project to apply this to.")
    fields = serializers.ListField(required=True, child=serializers.CharField(), help_text="Which fields to extract the text from.")
    query = serializers.JSONField(help_text='Filter the documents which to scroll and apply to.', default=EMPTY_QUERY)
<<<<<<< HEAD
    lemmatize = serializers.BooleanField(default=False, help_text='Use MLP lemmatizer if available. Use only if training data was lemmatized. Default: False')
    es_timeout = serializers.IntegerField(default=10, help_text="Elasticsearch scroll timeout in minutes. Default = 10.")
    use_ner = serializers.BooleanField(default=False, help_text=f'Use MLP Named Entity Recognition to detect tag candidates. Default: False')
    n_similar_docs = serializers.IntegerField(default=DEFAULT_NUM_DOCUMENTS, help_text=f'Number of documents used in unsupervised prefiltering. Default: {DEFAULT_NUM_DOCUMENTS}')
    n_candidate_tags = serializers.IntegerField(default=DEFAULT_NUM_CANDIDATES, help_text=f'Number of tag candidates retrieved from unsupervised prefiltering. Default: {DEFAULT_NUM_CANDIDATES}')
    bulk_size = serializers.IntegerField(min_value=1, max_value=10000, default=1, help_text="How many documents should be sent towards Elasticsearch at once.")
    max_chunk_bytes = serializers.IntegerField(min_value=1, default=104857600, help_text="Data size in bytes that Elasticsearch should accept to prevent Entity Too Large errors.")
=======
    lemmatize = serializers.BooleanField(default=False, help_text='Use MLP lemmatizer if available. Use only if training data was lemmatized. Default:False')
    use_ner = serializers.BooleanField(default=False, help_text=f'Use MLP Named Entity Recognition to detect tag candidates. Default:False')
    n_similar_docs = serializers.IntegerField(default=choices.DEFAULT_NUM_DOCUMENTS, help_text=f'Number of documents used in unsupervised prefiltering. Default:{choices.DEFAULT_NUM_DOCUMENTS}')
    n_candidate_tags = serializers.IntegerField(default=choices.DEFAULT_NUM_CANDIDATES, help_text=f'Number of tag candidates retrieved from unsupervised prefiltering. Default:{choices.DEFAULT_NUM_CANDIDATES}')
    es_timeout = serializers.IntegerField(default=choices.DEFAULT_ES_TIMEOUT, help_text=f"Elasticsearch scroll timeout in minutes. Default:{choices.DEFAULT_ES_TIMEOUT}.")
    bulk_size = serializers.IntegerField(min_value=1, max_value=10000, default=choices.DEFAULT_BULK_SIZE, help_text=f"How many documents should be sent towards Elasticsearch at once. Default:{choices.DEFAULT_BULK_SIZE}.")
    max_chunk_bytes = serializers.IntegerField(min_value=1, default=choices.DEFAULT_MAX_CHUNK_BYTES, help_text=f"Data size in bytes that Elasticsearch should accept to prevent Entity Too Large errors. Default:{choices.DEFAULT_MAX_CHUNK_BYTES}.")
>>>>>>> ab1ac11e


class TagRandomDocSerializer(serializers.Serializer):
    indices = IndexSerializer(many=True, default=[])


class TaggerTagTextSerializer(serializers.Serializer):
    text = serializers.CharField()
    lemmatize = serializers.BooleanField(default=False, help_text='Use MLP lemmatizer if available. Use only if training data was lemmatized. Default: False')
    feedback_enabled = serializers.BooleanField(default=False, help_text='Stores tagged response in Elasticsearch and returns additional url for giving feedback to Tagger. Default: False')


class TaggerTagDocumentSerializer(serializers.Serializer):
    doc = serializers.JSONField()
    lemmatize = serializers.BooleanField(default=False, help_text=f'Use MLP lemmatizer if available. Use only if training data was lemmatized. Default: False')
    feedback_enabled = serializers.BooleanField(default=False, help_text='Stores tagged response in Elasticsearch and returns additional url for giving feedback to Tagger. Default: False')


class TaggerMultiTagSerializer(serializers.Serializer):
    text = serializers.CharField(help_text='Text to be tagged.')
    hide_false = serializers.BooleanField(default=False, help_text='Hide negative tagging results in response.')
    lemmatize = serializers.BooleanField(default=False, help_text='Use MLP lemmatizer if available. Use only if training data was lemmatized. Default: False')
    feedback_enabled = serializers.BooleanField(default=False, help_text='Stores tagged response in Elasticsearch and returns additional url for giving feedback to Tagger. Default: False')
    taggers = serializers.ListField(
        help_text='List of Tagger IDs to be used.',
        child=serializers.IntegerField(),
        default=[]
    )


class TaggerListFeaturesSerializer(serializers.Serializer):
    size = serializers.IntegerField(default=100, help_text='Default: 100')


class TaggerGroupTagTextSerializer(serializers.Serializer):
    text = serializers.CharField(help_text=f'Raw text input.')
    lemmatize = serializers.BooleanField(default=False, help_text=f'Use MLP lemmatizer to lemmatize input text. Use only if training data was lemmatized. Default: False')
    use_ner = serializers.BooleanField(default=False, help_text=f'Use MLP Named Entity Recognition to detect tag candidates. Default: False')
    n_similar_docs = serializers.IntegerField(default=choices.DEFAULT_NUM_DOCUMENTS, help_text=f'Number of documents used in unsupervised prefiltering. Default: {choices.DEFAULT_NUM_DOCUMENTS}')
    n_candidate_tags = serializers.IntegerField(default=choices.DEFAULT_NUM_CANDIDATES, help_text=f'Number of tag candidates retrieved from unsupervised prefiltering. Default: {choices.DEFAULT_NUM_CANDIDATES}')
    feedback_enabled = serializers.BooleanField(default=False, help_text='Stores tagged response in Elasticsearch and returns additional url for giving feedback to Tagger. Default: False')


class TaggerGroupTagDocumentSerializer(serializers.Serializer):
    doc = serializers.JSONField(help_text=f'Document in JSON format.')
    lemmatize = serializers.BooleanField(default=False, help_text=f'Use MLP lemmatizer if available. Use only if training data was lemmatized. Default: False')
    use_ner = serializers.BooleanField(default=False, help_text=f'Use MLP Named Entity Recognition to detect tag candidates. Default: False')
    n_similar_docs = serializers.IntegerField(default=choices.DEFAULT_NUM_DOCUMENTS, help_text=f'Number of documents used in unsupervised prefiltering. Default: {choices.DEFAULT_NUM_DOCUMENTS}')
    n_candidate_tags = serializers.IntegerField(default=choices.DEFAULT_NUM_CANDIDATES, help_text=f'Number of tag candidates retrieved from unsupervised prefiltering. Default: {choices.DEFAULT_NUM_CANDIDATES}')
    feedback_enabled = serializers.BooleanField(default=False, help_text='Stores tagged response in Elasticsearch and returns additional url for giving feedback to Tagger. Default: False')


class TaggerSerializer(FieldParseSerializer, serializers.ModelSerializer, ProjectResourceUrlSerializer):
    author_username = serializers.CharField(source='author.username', read_only=True)
    description = serializers.CharField(help_text=f'Description for the Tagger. Will be used as tag.')
    indices = IndexSerializer(many=True, default=[])
    fields = serializers.ListField(child=serializers.CharField(), help_text=f'Fields used to build the model.')
    vectorizer = serializers.ChoiceField(choices=choices.get_vectorizer_choices(), default=choices.DEFAULT_VECTORIZER, help_text=f'Vectorizer algorithm to create document vectors. NB! HashingVectorizer does not support feature name extraction!')
    classifier = serializers.ChoiceField(choices=choices.get_classifier_choices(), default=choices.DEFAULT_CLASSIFIER, help_text=f'Classification algorithm used in the model.')
    negative_multiplier = serializers.IntegerField(default=choices.DEFAULT_NEGATIVE_MULTIPLIER, help_text=f'Multiplies the size of positive samples to determine negative example set size. Default: {choices.DEFAULT_NEGATIVE_MULTIPLIER}')
    maximum_sample_size = serializers.IntegerField(default=choices.DEFAULT_MAX_SAMPLE_SIZE, help_text=f'Maximum number of documents used to build a model. Default: {choices.DEFAULT_MAX_SAMPLE_SIZE}')
    score_threshold = serializers.FloatField(default=choices.DEFAULT_SCORE_THRESHOLD, help_text=f'Elasticsearch score threshold for filtering out irrelevant examples. All examples below first document\'s score * score threshold are ignored. Float between 0 and 1. Default: {choices.DEFAULT_SCORE_THRESHOLD}')
    snowball_language = serializers.ChoiceField(choices=get_snowball_choices(), default=choices.DEFAULT_SNOWBALL_LANGUAGE, help_text=f'Uses Snowball stemmer with specified language to normalize the texts. Default: {choices.DEFAULT_SNOWBALL_LANGUAGE}')
    scoring_function = serializers.ChoiceField(choices=choices.DEFAULT_SCORING_OPTIONS, default=choices.DEFAULT_SCORING_FUNCTION, required=False, help_text=f'Scoring function used while evaluating the results on dev set. Default: {choices.DEFAULT_SCORING_FUNCTION}')
    task = TaskSerializer(read_only=True)
    plot = serializers.SerializerMethodField()
    query = serializers.JSONField(help_text='Query in JSON format', required=False)
    fact_name = serializers.CharField(default=None, required=False, help_text=f'Fact name used to filter tags (fact values). Default: None')
    url = serializers.SerializerMethodField()
    tagger_groups = serializers.SerializerMethodField(read_only=True)


    class Meta:
        model = Tagger
        fields = ('id', 'url', 'author_username', 'description', 'query', 'fact_name', 'fields', 'embedding', 'vectorizer', 'classifier', 'stop_words',
                  'maximum_sample_size', 'score_threshold', 'negative_multiplier', 'precision', 'recall', 'f1_score', 'snowball_language', 'scoring_function',
                  'num_features', 'num_examples', 'confusion_matrix', 'plot', 'task', 'indices', 'tagger_groups')
        read_only_fields = ('precision', 'recall', 'f1_score', 'num_features', 'stop_words', 'num_examples', 'tagger_groups', 'confusion_matrix')
        fields_to_parse = ('fields',)


    def __init__(self, *args, **kwargs):
        """
        Add the ability to pass extra arguments such as "remove_fields".
        Useful for the Serializer eg in another Serializer, without making a new one.
        """
        remove_fields = kwargs.pop('remove_fields', None)
        super(TaggerSerializer, self).__init__(*args, **kwargs)

        if remove_fields:
            # for multiple fields in a list
            for field_name in remove_fields:
                self.fields.pop(field_name)


    def get_tagger_groups(self, value: Tagger):
        tgs = TaggerGroup.objects.filter(taggers__project_id=value.project.pk, taggers__id=value.pk)
        descriptions = [tgs.description for tgs in tgs]
        return descriptions


class TaggerGroupSerializer(serializers.ModelSerializer, ProjectResourceUrlSerializer):
    author_username = serializers.CharField(source='author.username', read_only=True)
    description = serializers.CharField(help_text=f'Description for the Tagger Group.')
    minimum_sample_size = serializers.IntegerField(default=choices.DEFAULT_MIN_SAMPLE_SIZE, help_text=f'Minimum number of documents required to train a model. Default: {choices.DEFAULT_MIN_SAMPLE_SIZE}')
    fact_name = serializers.CharField(default=choices.DEFAULT_TAGGER_GROUP_FACT_NAME, help_text=f'Fact name used to filter tags (fact values). Default: {choices.DEFAULT_TAGGER_GROUP_FACT_NAME}')
    tagger = TaggerSerializer(write_only=True, remove_fields=['description', 'query', 'fact_name'])
    num_tags = serializers.IntegerField(read_only=True)
    tagger_status = serializers.SerializerMethodField()
    tagger_statistics = serializers.SerializerMethodField()
    tagger_params = serializers.SerializerMethodField()
    url = serializers.SerializerMethodField()
    task = TaskSerializer(read_only=True)


    class Meta:
        model = TaggerGroup
        fields = ('id', 'url', 'author_username', 'description', 'fact_name', 'num_tags', 'minimum_sample_size',
                  'tagger_status', 'tagger_params', 'tagger', 'tagger_statistics', 'task')


    def get_tagger_status(self, obj):
        tagger_objects = obj.taggers
        tagger_status = {
            'total': obj.num_tags,
            'completed': len(tagger_objects.filter(task__status='completed')),
            'training': len(tagger_objects.filter(task__status='running')),
            'created': len(tagger_objects.filter(task__status='created')),
            'failed': len(tagger_objects.filter(task__status='failed'))
        }
        return tagger_status


    def get_tagger_statistics(self, obj):
        tagger_objects = obj.taggers
        if tagger_objects.exists():
            try:
                tagger_size_sum = round(tagger_objects.filter(model_size__isnull=False).aggregate(Sum('model_size'))['model_size__sum'], 1)
            except TypeError as e:
                # if models are not ready
                tagger_size_sum = 0
            tagger_stats = {
                'avg_precision': tagger_objects.aggregate(Avg('precision'))['precision__avg'],
                'avg_recall': tagger_objects.aggregate(Avg('recall'))['recall__avg'],
                'avg_f1_score': tagger_objects.aggregate(Avg('f1_score'))['f1_score__avg'],
                'sum_size': {"size": tagger_size_sum, "unit": "mb"}
            }
            return tagger_stats


    def get_tagger_params(self, obj):
        if obj.taggers.exists():
            first_tagger = obj.taggers.first()
            params = {
                'fields': json.loads(first_tagger.fields),
                'vectorizer': first_tagger.vectorizer,
                'classifier': first_tagger.classifier
            }
            return params<|MERGE_RESOLUTION|>--- conflicted
+++ resolved
@@ -8,18 +8,11 @@
 from toolkit.serializer_constants import FieldParseSerializer, ProjectResourceUrlSerializer
 from toolkit.tagger import choices
 from toolkit.elastic.choices import get_snowball_choices
-<<<<<<< HEAD
-from toolkit.elastic.searcher import EMPTY_QUERY
-from toolkit.tagger.models import Tagger, TaggerGroup
-
-
-=======
 from toolkit.elastic.tools.searcher import EMPTY_QUERY
 from toolkit.tagger.models import Tagger, TaggerGroup
 
 
 # NB! Currently not used
->>>>>>> ab1ac11e
 class ApplyTaggersSerializer(FieldParseSerializer, serializers.Serializer):
     author_username = serializers.CharField(source='author.username', read_only=True)
     description = serializers.CharField(required=True, help_text="Text for distinguishing this task from others.")
@@ -28,15 +21,9 @@
     fields = serializers.ListField(required=True, child=serializers.CharField(), help_text="Which fields to extract the text from.")
     query = serializers.JSONField(help_text='Filter the documents which to scroll and apply to.', default=EMPTY_QUERY)
     lemmatize = serializers.BooleanField(default=False, help_text='Use MLP lemmatizer if available. Use only if training data was lemmatized. Default: False')
-<<<<<<< HEAD
-    es_timeout = serializers.IntegerField(default=10, help_text="Elasticsearch scroll timeout in minutes. Default = 10.")
-    bulk_size = serializers.IntegerField(min_value=1, max_value=10000, default=1, help_text="How many documents should be sent towards Elasticsearch at once.")
-    max_chunk_bytes = serializers.IntegerField(min_value=1, default=104857600, help_text="Data size in bytes that Elasticsearch should accept to prevent Entity Too Large errors.")
-=======
     es_timeout = serializers.IntegerField(default=choices.DEFAULT_ES_TIMEOUT, help_text="Elasticsearch scroll timeout in minutes. Default:10.")
     bulk_size = serializers.IntegerField(min_value=1, max_value=10000, default=choices.DEFAULT_BULK_SIZE, help_text="How many documents should be sent towards Elasticsearch at once.")
     max_chunk_bytes = serializers.IntegerField(min_value=1, default=choices.DEFAULT_MAX_CHUNK_BYTES, help_text="Data size in bytes that Elasticsearch should accept to prevent Entity Too Large errors.")
->>>>>>> ab1ac11e
     #num_tags = serializers.IntegerField(read_only=True)
     taggers = serializers.ListField(
         help_text='List of Tagger IDs to be used.',
@@ -63,15 +50,9 @@
     fields = serializers.ListField(required=True, child=serializers.CharField(), help_text="Which fields to extract the text from.")
     query = serializers.JSONField(help_text='Filter the documents which to scroll and apply to.', default=EMPTY_QUERY)
     lemmatize = serializers.BooleanField(default=False, help_text='Use MLP lemmatizer if available. Use only if training data was lemmatized. Default: False')
-<<<<<<< HEAD
-    es_timeout = serializers.IntegerField(default=10, help_text="Elasticsearch scroll timeout in minutes. Default = 10.")
-    bulk_size = serializers.IntegerField(min_value=1, max_value=10000, default=1, help_text="How many documents should be sent towards Elasticsearch at once.")
-    max_chunk_bytes = serializers.IntegerField(min_value=1, default=104857600, help_text="Data size in bytes that Elasticsearch should accept to prevent Entity Too Large errors.")
-=======
     es_timeout = serializers.IntegerField(default=choices.DEFAULT_ES_TIMEOUT, help_text=f"Elasticsearch scroll timeout in minutes. Default:{choices.DEFAULT_ES_TIMEOUT}.")
     bulk_size = serializers.IntegerField(min_value=1, max_value=10000, default=choices.DEFAULT_BULK_SIZE, help_text=f"How many documents should be sent towards Elasticsearch at once. Default:{choices.DEFAULT_BULK_SIZE}.")
     max_chunk_bytes = serializers.IntegerField(min_value=1, default=choices.DEFAULT_MAX_CHUNK_BYTES, help_text=f"Data size in bytes that Elasticsearch should accept to prevent Entity Too Large errors. Default:{choices.DEFAULT_MAX_CHUNK_BYTES}.")
->>>>>>> ab1ac11e
 
 
 class ApplyTaggerGroupSerializer(FieldParseSerializer, serializers.Serializer):
@@ -80,15 +61,6 @@
     indices = IndexSerializer(many=True, default=[], help_text="Which indices in the project to apply this to.")
     fields = serializers.ListField(required=True, child=serializers.CharField(), help_text="Which fields to extract the text from.")
     query = serializers.JSONField(help_text='Filter the documents which to scroll and apply to.', default=EMPTY_QUERY)
-<<<<<<< HEAD
-    lemmatize = serializers.BooleanField(default=False, help_text='Use MLP lemmatizer if available. Use only if training data was lemmatized. Default: False')
-    es_timeout = serializers.IntegerField(default=10, help_text="Elasticsearch scroll timeout in minutes. Default = 10.")
-    use_ner = serializers.BooleanField(default=False, help_text=f'Use MLP Named Entity Recognition to detect tag candidates. Default: False')
-    n_similar_docs = serializers.IntegerField(default=DEFAULT_NUM_DOCUMENTS, help_text=f'Number of documents used in unsupervised prefiltering. Default: {DEFAULT_NUM_DOCUMENTS}')
-    n_candidate_tags = serializers.IntegerField(default=DEFAULT_NUM_CANDIDATES, help_text=f'Number of tag candidates retrieved from unsupervised prefiltering. Default: {DEFAULT_NUM_CANDIDATES}')
-    bulk_size = serializers.IntegerField(min_value=1, max_value=10000, default=1, help_text="How many documents should be sent towards Elasticsearch at once.")
-    max_chunk_bytes = serializers.IntegerField(min_value=1, default=104857600, help_text="Data size in bytes that Elasticsearch should accept to prevent Entity Too Large errors.")
-=======
     lemmatize = serializers.BooleanField(default=False, help_text='Use MLP lemmatizer if available. Use only if training data was lemmatized. Default:False')
     use_ner = serializers.BooleanField(default=False, help_text=f'Use MLP Named Entity Recognition to detect tag candidates. Default:False')
     n_similar_docs = serializers.IntegerField(default=choices.DEFAULT_NUM_DOCUMENTS, help_text=f'Number of documents used in unsupervised prefiltering. Default:{choices.DEFAULT_NUM_DOCUMENTS}')
@@ -96,7 +68,6 @@
     es_timeout = serializers.IntegerField(default=choices.DEFAULT_ES_TIMEOUT, help_text=f"Elasticsearch scroll timeout in minutes. Default:{choices.DEFAULT_ES_TIMEOUT}.")
     bulk_size = serializers.IntegerField(min_value=1, max_value=10000, default=choices.DEFAULT_BULK_SIZE, help_text=f"How many documents should be sent towards Elasticsearch at once. Default:{choices.DEFAULT_BULK_SIZE}.")
     max_chunk_bytes = serializers.IntegerField(min_value=1, default=choices.DEFAULT_MAX_CHUNK_BYTES, help_text=f"Data size in bytes that Elasticsearch should accept to prevent Entity Too Large errors. Default:{choices.DEFAULT_MAX_CHUNK_BYTES}.")
->>>>>>> ab1ac11e
 
 
 class TagRandomDocSerializer(serializers.Serializer):
