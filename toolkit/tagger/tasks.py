import json
import logging
import os
import pathlib
import re
import secrets

from celery.decorators import task

from toolkit.base_task import BaseTask, TransactionAwareTask
from toolkit.core.task.models import Task
from toolkit.elastic.data_sample import DataSample
from toolkit.elastic.feedback import Feedback
from toolkit.elastic.models import Index
from toolkit.embedding.phraser import Phraser
from toolkit.helper_functions import get_indices_from_object
from toolkit.settings import ERROR_LOGGER, INFO_LOGGER, MEDIA_URL
from toolkit.tagger.models import Tagger, TaggerGroup
from toolkit.tagger.plots import create_tagger_plot
from toolkit.tagger.text_tagger import TextTagger
from toolkit.tools.mlp_analyzer import MLPAnalyzer
from toolkit.tools.show_progress import ShowProgress
from toolkit.tools.text_processor import TextProcessor


def create_tagger_batch(tagger_group_id, taggers_to_create):
    """Creates Tagger objects from list of tagger data and saves into tagger group object."""
    # retrieve Tagger Group object

    tagger_group_object = TaggerGroup.objects.get(pk=tagger_group_id)
    # iterate through batch
    logging.getLogger(INFO_LOGGER).info(f"Creating {len(taggers_to_create)} taggers for TaggerGroup ID: {tagger_group_id}!")
    for tagger_data in taggers_to_create:
        indices = [index["name"] for index in tagger_data["indices"]]
        indices = tagger_group_object.project.get_available_or_all_project_indices(indices)
        tagger_data.pop("indices")

        created_tagger = Tagger.objects.create(
            **tagger_data,
            author=tagger_group_object.author,
            project=tagger_group_object.project
        )

        for index in Index.objects.filter(name__in=indices, is_open=True):
            created_tagger.indices.add(index)

        # add and save
        tagger_group_object.taggers.add(created_tagger)
        tagger_group_object.save()

        created_tagger.train()


@task(name="create_tagger_objects", base=BaseTask, queue="long_term_tasks")
def create_tagger_objects(tagger_group_id, tagger_serializer, tags, tag_queries, batch_size=100):
    """Task for creating Tagger objects inside Tagger Group to prevent database timeouts."""
    # create tagger objects
    logging.getLogger(INFO_LOGGER).info(f"Starting task 'create_tagger_objects' for TaggerGroup with ID: {tagger_group_id}!")

    taggers_to_create = []
    for i, tag in enumerate(tags):
        tagger_data = tagger_serializer.copy()
        tagger_data.update({'query': json.dumps(tag_queries[i])})
        tagger_data.update({'description': tag})
        tagger_data.update({'fields': json.dumps(tagger_data['fields'])})
        taggers_to_create.append(tagger_data)
        # if batch size reached, save result
        if len(taggers_to_create) >= batch_size:
            create_tagger_batch(tagger_group_id, taggers_to_create)
            taggers_to_create = []
    # if any taggers remaining
    if taggers_to_create:
        # create tagger objects of remaining items
        create_tagger_batch(tagger_group_id, taggers_to_create)

    logging.getLogger(INFO_LOGGER).info(f"Completed task 'create_tagger_objects' for TaggerGroup with ID: {tagger_group_id}!")
    return True


@task(name="start_tagger_task", base=TransactionAwareTask, queue="long_term_tasks")
def start_tagger_task(tagger_id: int):
    tagger = Tagger.objects.get(pk=tagger_id)
    task_object = tagger.task
    show_progress = ShowProgress(task_object, multiplier=1)
    show_progress.update_step('starting tagging')
    show_progress.update_view(0)
    return tagger_id


@task(name="train_tagger_task", base=TransactionAwareTask, queue="long_term_tasks")
def train_tagger_task(tagger_id: int):
    logging.getLogger(INFO_LOGGER).info(f"Starting task 'train_tagger' for tagger with ID: {tagger_id}!")
    tagger_object = Tagger.objects.get(id=tagger_id)
    task_object = tagger_object.task

    try:
        # create progress object
        show_progress = ShowProgress(task_object, multiplier=1)
        show_progress.update_step('scrolling positives')
        show_progress.update_view(0)

        # retrieve indices & field data
        indices = get_indices_from_object(tagger_object)
        field_data = json.loads(tagger_object.fields)

        # split stop words by space or newline
        stop_words = re.split(' |\n|\r\n', tagger_object.stop_words)

        # remove empty strings
        stop_words = [stop_word for stop_word in stop_words if stop_word]

        # load embedding and create text processor
        if tagger_object.embedding:
            logging.getLogger(INFO_LOGGER).info(f"Applying embedding ID {tagger_object.embedding.id} for tagger with ID {tagger_object.pk}!")
            phraser = Phraser(embedding_id=tagger_object.embedding.pk)
            phraser.load()
            text_processor = TextProcessor(phraser=phraser, remove_stop_words=True, custom_stop_words=stop_words)
        else:
            text_processor = TextProcessor(remove_stop_words=True, custom_stop_words=stop_words)

        # create Datasample object for retrieving positive and negative sample
        data_sample = DataSample(
            tagger_object,
            indices=indices,
            field_data=field_data,
            show_progress=show_progress,
            text_processor=text_processor
        )

        # update status to training
        show_progress.update_step('training')
        show_progress.update_view(0)

        # train model
        tagger = TextTagger(tagger_id)
        logging.getLogger(INFO_LOGGER).info(f"Starting training process for tagger ID: {tagger_id}")
        tagger.train(
            data_sample,
            field_list=json.loads(tagger_object.fields),
            classifier=tagger_object.classifier,
            vectorizer=tagger_object.vectorizer
        )

        # save tagger to disk
        tagger_full_path = tagger_object.generate_name("tagger")
        tagger_name = str(pathlib.Path(tagger_full_path).name)
        tagger_relative_path = str(pathlib.Path("data") / "models" / "tagger" / tagger_name)

        tagger.save(tagger_full_path)
        task_object.save()

        # Save the image before its path.
        image_name = f'{secrets.token_hex(15)}.png'
        tagger_object.plot.save(image_name, create_tagger_plot(tagger.statistics), save=False)
        image_path = pathlib.Path(MEDIA_URL) / image_name

        return {
            "id": tagger_id,
            "tagger_path": tagger_relative_path,
            "precision": float(tagger.statistics['precision']),
            "recall": float(tagger.statistics['recall']),
            "f1_score": float(tagger.statistics['f1_score']),
            "num_features": tagger.statistics['num_features'],
            "num_positives": tagger.statistics['num_positives'],
            "num_negatives": tagger.statistics['num_negatives'],
            "model_size": round(float(os.path.getsize(tagger_full_path)) / 1000000, 1),  # bytes to mb
            "plot": str(image_path)
        }

    except Exception as e:
        logging.getLogger(ERROR_LOGGER).exception(e)
        task_object.add_error(str(e))
        task_object.update_status(Task.STATUS_FAILED)
        raise e


@task(name="save_tagger_results", base=TransactionAwareTask, queue="long_term_tasks")
def save_tagger_results(result_data: dict):
    try:

        tagger_id = result_data['id']
        logging.getLogger(INFO_LOGGER).info(f"Starting task results for tagger with ID: {tagger_id}!")
        tagger_object = Tagger.objects.get(pk=tagger_id)
        task_object = tagger_object.task
        show_progress = ShowProgress(task_object, multiplier=1)

        # update status to saving
        show_progress.update_step('saving')
        show_progress.update_view(0)

<<<<<<< HEAD
        tagger_object.model.name = result_data["tagger_path"]
        tagger_object.precision = result_data["precision"]
        tagger_object.recall = result_data["recall"]
        tagger_object.f1_score = result_data["f1_score"]
        tagger_object.num_features = result_data["num_features"]
        tagger_object.num_positives = result_data["num_positives"]
        tagger_object.num_negatives = result_data["num_negatives"]
        tagger_object.model_size = result_data["model_size"]
        tagger_object.plot.name = result_data["plot"]
=======
        # save tagger to disk
        full_tagger_path, relative_tagger_path = tagger_object.generate_name("tagger")
        tagger.save(full_tagger_path)

        tagger_object.model.name = relative_tagger_path
        tagger_object.precision = float(tagger.statistics['precision'])
        tagger_object.recall = float(tagger.statistics['recall'])
        tagger_object.f1_score = float(tagger.statistics['f1_score'])
        tagger_object.num_features = tagger.statistics['num_features']
        tagger_object.num_positives = tagger.statistics['num_positives']
        tagger_object.num_negatives = tagger.statistics['num_negatives']
        tagger_object.model_size = round(float(os.path.getsize(full_tagger_path)) / 1000000, 1)  # bytes to mb
        tagger_object.plot.save(f'{secrets.token_hex(15)}.png', create_tagger_plot(tagger.statistics))
        tagger_object.save()
>>>>>>> b0f4a2a0

        tagger_object.save()
        task_object.complete()

    except Exception as e:
        logging.getLogger(ERROR_LOGGER).exception(e)
        task_object.add_error(str(e))
        task_object.update_status(Task.STATUS_FAILED)
        raise e


@task(name="apply_tagger", base=BaseTask)
def apply_tagger(tagger_id, text, input_type='text', lemmatize=False, feedback=None):
    """Task for applying tagger to text."""
    logging.getLogger(INFO_LOGGER).info(f"Starting task 'apply_tagger' for tagger with ID: {tagger_id} with params (input_type : {input_type}, lemmatize: {lemmatize}, feedback: {feedback})!")

    # get tagger object
    tagger_object = Tagger.objects.get(pk=tagger_id)
    # get lemmatizer if needed
    lemmatizer = None
    if lemmatize:
        lemmatizer = MLPAnalyzer()
    # create text processor object for tagger
    stop_words = tagger_object.stop_words.split(' ')
    if tagger_object.embedding:
        logging.getLogger(INFO_LOGGER).info(f"Applying embedding ID {tagger_object.embedding.id} for tagger with ID {tagger_object.pk}!")
        phraser = Phraser(tagger_object.embedding.id)
        phraser.load()
        text_processor = TextProcessor(phraser=phraser, remove_stop_words=True, custom_stop_words=stop_words, lemmatizer=lemmatizer)
    else:
        text_processor = TextProcessor(remove_stop_words=True, custom_stop_words=stop_words, lemmatizer=lemmatizer)
    # load tagger
    tagger = TextTagger(tagger_id)
    tagger.load()
    # if not loaded return None
    if not tagger:
        return None
    # add text processor
    tagger.add_text_processor(text_processor)
    # check input type
    if input_type == 'doc':
        logging.getLogger(INFO_LOGGER).info(f"Tagging document with content: {text}!")
        tagger_result = tagger.tag_doc(text)
    else:
        logging.getLogger(INFO_LOGGER).info(f"Tagging text with content: {text}!")
        tagger_result = tagger.tag_text(text)

    # check if prediction positive
    decision = bool(tagger_result[0])
    # create output dict
    prediction = {'tag': tagger.description, 'probability': tagger_result[1], 'tagger_id': tagger_id, 'result': decision}

    # add feedback if asked
    if feedback:
        logging.getLogger(INFO_LOGGER).info(f"Adding feedback for Tagger id: {tagger_object.pk}")
        project_pk = tagger_object.project.pk
        feedback_object = Feedback(project_pk, model_object=tagger_object)
        feedback_id = feedback_object.store(text, decision)
        feedback_url = f'/projects/{project_pk}/taggers/{tagger_object.pk}/feedback/'
        prediction['feedback'] = {'id': feedback_id, 'url': feedback_url}

    logging.getLogger(INFO_LOGGER).info(f"Completed task 'apply_tagger' for tagger with ID: {tagger_id}!")
    return prediction<|MERGE_RESOLUTION|>--- conflicted
+++ resolved
@@ -142,10 +142,7 @@
         )
 
         # save tagger to disk
-        tagger_full_path = tagger_object.generate_name("tagger")
-        tagger_name = str(pathlib.Path(tagger_full_path).name)
-        tagger_relative_path = str(pathlib.Path("data") / "models" / "tagger" / tagger_name)
-
+        tagger_full_path, relative_tagger_path = tagger_object.generate_name("tagger")
         tagger.save(tagger_full_path)
         task_object.save()
 
@@ -156,7 +153,7 @@
 
         return {
             "id": tagger_id,
-            "tagger_path": tagger_relative_path,
+            "tagger_path": relative_tagger_path,
             "precision": float(tagger.statistics['precision']),
             "recall": float(tagger.statistics['recall']),
             "f1_score": float(tagger.statistics['f1_score']),
@@ -188,7 +185,6 @@
         show_progress.update_step('saving')
         show_progress.update_view(0)
 
-<<<<<<< HEAD
         tagger_object.model.name = result_data["tagger_path"]
         tagger_object.precision = result_data["precision"]
         tagger_object.recall = result_data["recall"]
@@ -198,22 +194,6 @@
         tagger_object.num_negatives = result_data["num_negatives"]
         tagger_object.model_size = result_data["model_size"]
         tagger_object.plot.name = result_data["plot"]
-=======
-        # save tagger to disk
-        full_tagger_path, relative_tagger_path = tagger_object.generate_name("tagger")
-        tagger.save(full_tagger_path)
-
-        tagger_object.model.name = relative_tagger_path
-        tagger_object.precision = float(tagger.statistics['precision'])
-        tagger_object.recall = float(tagger.statistics['recall'])
-        tagger_object.f1_score = float(tagger.statistics['f1_score'])
-        tagger_object.num_features = tagger.statistics['num_features']
-        tagger_object.num_positives = tagger.statistics['num_positives']
-        tagger_object.num_negatives = tagger.statistics['num_negatives']
-        tagger_object.model_size = round(float(os.path.getsize(full_tagger_path)) / 1000000, 1)  # bytes to mb
-        tagger_object.plot.save(f'{secrets.token_hex(15)}.png', create_tagger_plot(tagger.statistics))
-        tagger_object.save()
->>>>>>> b0f4a2a0
 
         tagger_object.save()
         task_object.complete()
