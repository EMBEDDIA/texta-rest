--- conflicted
+++ resolved
@@ -14,13 +14,13 @@
 from toolkit.tagger.plots import create_tagger_plot
 from toolkit.tagger.text_tagger import TextTagger
 from toolkit.tools.mlp_analyzer import MLPAnalyzer
-<<<<<<< HEAD
+from toolkit.tools.show_progress import ShowProgress
+from toolkit.tools.text_processor import TextProcessor
+from toolkit.tagger.plots import create_tagger_plot
+from toolkit.base_task import BaseTask
+from toolkit.tools.mlp_analyzer import MLPAnalyzer
 from toolkit.elastic.feedback import Feedback
 from toolkit.elastic.data_sample import DataSample
-=======
-from toolkit.tools.show_progress import ShowProgress
-from toolkit.tools.text_processor import TextProcessor
->>>>>>> 7593c3da
 
 
 def create_tagger_batch(tagger_group_id, taggers_to_create):
@@ -37,77 +37,6 @@
         tagger_group_object.save()
 
 
-<<<<<<< HEAD
-=======
-def get_data_samples(tagger_object, text_processor, show_progress, indices, field_data):
-    """Retrieves positive & negative data samples from Elastic."""
-    # change status to scrolling negative feedback
-    show_progress.update_step('scrolling positive feedback')
-    show_progress.update_view(0)
-    # iterator for retrieving positive feedback sample
-    positive_feedback_sample = Feedback(
-        tagger_object.project.pk,
-        model_pk=tagger_object.pk,
-        model_type='tagger',
-        prediction_to_match='true',
-        text_processor=text_processor,
-        callback_progress=show_progress,
-    )
-    positive_feedback_sample = list(positive_feedback_sample)
-
-    # change status to scrolling positive sample
-    show_progress.update_step('scrolling positive sample')
-    show_progress.update_view(0)
-    # iterator for retrieving positive sample by query
-    positive_sample = ElasticSearcher(
-        query=json.loads(tagger_object.query),
-        indices=indices,
-        field_data=field_data,
-        output=ElasticSearcher.OUT_DOC_WITH_ID,
-        callback_progress=show_progress,
-        scroll_limit=int(tagger_object.maximum_sample_size) - len(positive_feedback_sample),
-        text_processor=text_processor
-    )
-
-    # iterators into lists and combine positive samples into one
-    positive_sample = positive_feedback_sample + list(positive_sample)
-    positive_ids = list([doc['_id'] for doc in positive_sample])
-
-    # change status to scrolling negative feedback
-    show_progress.update_step('scrolling negative feedback')
-    show_progress.update_view(0)
-    # iterator for retrieving negative feedback sample
-    negative_feedback_sample = Feedback(
-        tagger_object.project.pk,
-        model_pk=tagger_object.pk,
-        model_type='tagger',
-        prediction_to_match='false',
-        text_processor=text_processor,
-        callback_progress=show_progress,
-    )
-    # iterator to list
-    negative_feedback_sample = list(negative_feedback_sample)
-
-    # change status to scrolling negative sample
-    show_progress.update_step('scrolling negative sample')
-    show_progress.update_view(0)
-    # iterator for retrieving negative examples
-    negative_sample = ElasticSearcher(
-        indices=indices,
-        field_data=field_data,
-        output=ElasticSearcher.OUT_DOC_WITH_ID,
-        callback_progress=show_progress,
-        scroll_limit=(len(positive_sample) - len(negative_feedback_sample)) * int(tagger_object.negative_multiplier),
-        ignore_ids=positive_ids,
-        text_processor=text_processor
-    )
-    # combine negative samples into one
-    negative_sample = negative_feedback_sample + list(negative_sample)
-
-    return positive_sample, negative_sample
-
-
->>>>>>> 7593c3da
 @task(name="create_tagger_objects", base=BaseTask)
 def create_tagger_objects(tagger_group_id, tagger_serializer, tags, tag_queries, batch_size=100):
     """Task for creating Tagger objects inside Tagger Group to prevent database timeouts."""
