import json
import logging
import os
import pathlib
import secrets
from typing import Dict, List, Union

from celery import group
from celery.decorators import task
from celery.result import allow_join_result
from elasticsearch.helpers import streaming_bulk
from texta_tagger.tagger import Tagger as TextTagger
from texta_embedding.embedding import W2VEmbedding

from toolkit.base_tasks import BaseTask, TransactionAwareTask
from toolkit.core.task.models import Task
from toolkit.elastic.index.models import Index
from texta_elastic.core import ElasticCore
from toolkit.elastic.tools.data_sample import DataSample
from texta_elastic.document import ElasticDocument
from toolkit.elastic.tools.feedback import Feedback
from texta_elastic.query import Query
from texta_elastic.searcher import ElasticSearcher
from toolkit.embedding.models import Embedding
from toolkit.helper_functions import add_finite_url_to_feedback, get_indices_from_object, load_stop_words
from toolkit.mlp.tasks import apply_mlp_on_list
from toolkit.settings import CELERY_LONG_TERM_TASK_QUEUE, CELERY_MLP_TASK_QUEUE, CELERY_SHORT_TERM_TASK_QUEUE, ERROR_LOGGER, INFO_LOGGER, MEDIA_URL
from toolkit.tagger.models import Tagger, TaggerGroup
from toolkit.tools.plots import create_tagger_plot
from toolkit.tools.show_progress import ShowProgress



def create_tagger_batch(tagger_group_id, taggers_to_create):
    """Creates Tagger objects from list of tagger data and saves into tagger group object."""
    # retrieve Tagger Group object
    tagger_group_object = TaggerGroup.objects.get(pk=tagger_group_id)
    # iterate through batch
    logging.getLogger(INFO_LOGGER).info(f"Creating {len(taggers_to_create)} taggers for TaggerGroup ID: {tagger_group_id}!")
    for tagger_data in taggers_to_create:
        indices = [index["name"] for index in tagger_data["indices"]]
        indices = tagger_group_object.project.get_available_or_all_project_indices(indices)
        tagger_data.pop("indices")

        embedding_id = tagger_data.get("embedding", None)
        if embedding_id:
            tagger_data["embedding"] = Embedding.objects.get(pk=embedding_id)

        tagger_group_info = [
            {
                "description": tagger_group_object.description,
                "id": tagger_group_id,
                "fact_name": tagger_group_object.fact_name
            }
        ]

        tagger_data["tagger_groups"] = json.dumps(tagger_group_info)

        created_tagger = Tagger.objects.create(
            **tagger_data,
            author=tagger_group_object.author,
            project=tagger_group_object.project
        )

        for index in Index.objects.filter(name__in=indices, is_open=True):
            created_tagger.indices.add(index)

        # add and save
        tagger_group_object.taggers.add(created_tagger)
        tagger_group_object.save()
        # train
        created_tagger.train()


@task(name="create_tagger_objects", base=BaseTask, queue=CELERY_LONG_TERM_TASK_QUEUE)
def create_tagger_objects(tagger_group_id, tagger_serializer, tags, tag_queries, batch_size=100):
    """Task for creating Tagger objects inside Tagger Group to prevent database timeouts."""
    # create tagger objects
    logging.getLogger(INFO_LOGGER).info(f"Starting task 'create_tagger_objects' for TaggerGroup with ID: {tagger_group_id}!")

    taggers_to_create = []
    for i, tag in enumerate(tags):
        tagger_data = tagger_serializer.copy()
        tagger_data.update({"query": json.dumps(tag_queries[i])})
        tagger_data.update({"description": tag})
        tagger_data.update({"fields": json.dumps(tagger_data["fields"])}),
        tagger_data.update({"stop_words": json.dumps(tagger_data["stop_words"])})
        taggers_to_create.append(tagger_data)
        # if batch size reached, save result
        if len(taggers_to_create) >= batch_size:
            create_tagger_batch(tagger_group_id, taggers_to_create)
            taggers_to_create = []
    # if any taggers remaining
    if taggers_to_create:
        # create tagger objects of remaining items
        create_tagger_batch(tagger_group_id, taggers_to_create)

    logging.getLogger(INFO_LOGGER).info(f"Completed task 'create_tagger_objects' for TaggerGroup with ID: {tagger_group_id}!")
    return True


@task(name="start_tagger_task", base=TransactionAwareTask, queue=CELERY_LONG_TERM_TASK_QUEUE)
def start_tagger_task(tagger_id: int):
    tagger = Tagger.objects.get(pk=tagger_id)
    task_object = tagger.task
    show_progress = ShowProgress(task_object, multiplier=1)
    show_progress.update_step('starting tagging')
    show_progress.update_view(0)
    return tagger_id


@task(name="train_tagger_task", base=TransactionAwareTask, queue=CELERY_LONG_TERM_TASK_QUEUE)
def train_tagger_task(tagger_id: int):
    logging.getLogger(INFO_LOGGER).info(f"Starting task 'train_tagger' for tagger with ID: {tagger_id}!")
    tagger_object = Tagger.objects.get(id=tagger_id)
    task_object = tagger_object.task
    try:
        # create progress object
        show_progress = ShowProgress(task_object, multiplier=1)
        show_progress.update_step('scrolling positives')
        show_progress.update_view(0)

        # retrieve indices & field data
        indices = get_indices_from_object(tagger_object)
        field_data = json.loads(tagger_object.fields)
        # split stop words by space or newline and remove empties

        stop_words = load_stop_words(tagger_object.stop_words)
        ignore_numbers = tagger_object.ignore_numbers

        # get scoring function
        if tagger_object.scoring_function != "default":
            scoring_function = tagger_object.scoring_function
        else:
            scoring_function = None

        logging.getLogger(INFO_LOGGER).info(f"Using scoring function: {scoring_function}.")

        # load embedding if any
        if tagger_object.embedding:
            embedding = W2VEmbedding()
            embedding.load_django(tagger_object.embedding)
        else:
            embedding = None
        # create Datasample object for retrieving positive and negative sample
        data_sample = DataSample(
            tagger_object,
            indices=indices,
            field_data=field_data,
            show_progress=show_progress,
            snowball_language=tagger_object.snowball_language,
            detect_lang=tagger_object.detect_lang,
            balance=tagger_object.balance,
            balance_to_max_limit=tagger_object.balance_to_max_limit
        )
        # update status to training
        show_progress.update_step("training")
        show_progress.update_view(0)
        # train model
        tagger = TextTagger(
            embedding=embedding,
            custom_stop_words=stop_words,
            ignore_numbers=ignore_numbers,
            classifier=tagger_object.classifier,
            vectorizer=tagger_object.vectorizer,
            analyzer=tagger_object.analyzer
            )
        tagger.train(
            data_sample.data,
            pos_label=tagger_object.pos_label,
            field_list=field_data,
            scoring=scoring_function
        )

        # save tagger to disk
        tagger_full_path, relative_tagger_path = tagger_object.generate_name("tagger")
        tagger.save(tagger_full_path)

        # Save the image before its path.
        image_name = f'{secrets.token_hex(15)}.png'
        tagger_object.plot.save(image_name, create_tagger_plot(tagger.report.to_dict()), save=False)
        image_path = pathlib.Path(MEDIA_URL) / image_name

        # get num examples
        num_examples = {k: len(v) for k, v in data_sample.data.items()}

        return {
            "id": tagger_id,
            "tagger_path": relative_tagger_path,
            "precision": float(tagger.report.precision),
            "recall": float(tagger.report.recall),
            "f1_score": float(tagger.report.f1_score),
            "num_features": tagger.report.num_features,
            "num_examples": num_examples,
            "confusion_matrix": tagger.report.confusion.tolist(),
            "model_size": round(float(os.path.getsize(tagger_full_path)) / 1000000, 1),  # bytes to mb
            "plot": str(image_path),
            "classes": tagger.report.classes
        }

    except Exception as e:
        logging.getLogger(ERROR_LOGGER).exception(e)
        task_object.add_error(str(e))
        task_object.update_status(Task.STATUS_FAILED)
        raise e


@task(name="save_tagger_results", base=TransactionAwareTask, queue=CELERY_LONG_TERM_TASK_QUEUE)
def save_tagger_results(result_data: dict):
    try:
        tagger_id = result_data['id']
        logging.getLogger(INFO_LOGGER).info(f"Starting task results for tagger with ID: {tagger_id}!")
        tagger_object = Tagger.objects.get(pk=tagger_id)
        task_object = tagger_object.task
        show_progress = ShowProgress(task_object, multiplier=1)
        # update status to saving
        show_progress.update_step('saving')
        show_progress.update_view(0)
        tagger_object.model.name = result_data["tagger_path"]
        tagger_object.precision = result_data["precision"]
        tagger_object.recall = result_data["recall"]
        tagger_object.f1_score = result_data["f1_score"]
        tagger_object.num_features = result_data["num_features"]
        tagger_object.num_examples = json.dumps(result_data["num_examples"])
        tagger_object.model_size = result_data["model_size"]
        tagger_object.plot.name = result_data["plot"]
        tagger_object.confusion_matrix = result_data["confusion_matrix"]
<<<<<<< HEAD
        tagger_object.classes = json.dumps(result_data["classes"])
=======
        tagger_object.classes = json.dumps(result_data["classes"], ensure_ascii=False)
>>>>>>> eda0decb
        tagger_object.save()
        task_object.complete()
    except Exception as e:
        logging.getLogger(ERROR_LOGGER).exception(e)
        task_object.add_error(str(e))
        task_object.update_status(Task.STATUS_FAILED)
        raise e


def get_mlp(tagger_group_id: int, text: str, lemmatize: bool = False, use_ner: bool = True):
    """
    Retrieves lemmas.
    Retrieves tags predicted by MLP NER and present in models.
    :return: string, list
    """
    tags = []
    hybrid_tagger_object = TaggerGroup.objects.get(pk=tagger_group_id)

    taggers = {t.description.lower(): {"tag": t.description, "id": t.id} for t in hybrid_tagger_object.taggers.all()}

    if lemmatize or use_ner:
        logging.getLogger(INFO_LOGGER).info(f"[Get MLP] Applying lemmatization and NER...")
        with allow_join_result():
            mlp = apply_mlp_on_list.apply_async(kwargs={"texts": [text], "analyzers": ["all"]}, queue=CELERY_MLP_TASK_QUEUE).get()
            mlp_result = mlp[0]
            logging.getLogger(INFO_LOGGER).info(f"[Get MLP] Finished applying MLP.")

    # lemmatize
    if lemmatize and mlp_result:
        text = mlp_result["text_mlp"]["lemmas"]
        lemmas_exists = True if text.strip() else False
        logging.getLogger(INFO_LOGGER).info(f"[Get MLP] Lemmatization result exists: {lemmas_exists}")

    # retrieve tags
    if use_ner and mlp_result:
        seen_tags = {}
        for fact in mlp_result["texta_facts"]:
            fact_val = fact["str_val"].lower().strip()
            if fact_val in taggers and fact_val not in seen_tags:
                fact_val_dict = {
                    "tag": taggers[fact_val]["tag"],
                    "probability": 1.0,
                    "tagger_id": taggers[fact_val]["id"],
                    "ner_match": True
                }
                tags.append(fact_val_dict)
                seen_tags[fact_val] = True
        logging.getLogger(INFO_LOGGER).info(f"[Get MLP] Detected {len(tags)} with NER.")

    return text, tags



def get_tag_candidates(tagger_group_id: int, text: str, ignore_tags: List[str] = [], n_similar_docs: int = 10, max_candidates: int = 10):
    """
    Finds frequent tags from documents similar to input document.
    Returns empty list if hybrid option false.
    """
    hybrid_tagger_object = TaggerGroup.objects.get(pk=tagger_group_id)
    field_paths = json.loads(hybrid_tagger_object.taggers.first().fields)
    indices = hybrid_tagger_object.get_indices()
    logging.getLogger(INFO_LOGGER).info(f"[Get Tag Candidates] Selecting from following indices: {indices}.")
    ignore_tags = {tag["tag"]: True for tag in ignore_tags}
    # create query
    query = Query()
    query.add_mlt(field_paths, text)
    # create Searcher object for MLT
    es_s = ElasticSearcher(indices=indices, query=query.query)
    logging.getLogger(INFO_LOGGER).info(f"[Get Tag Candidates] Trying to retrieve {n_similar_docs} documents from Elastic...")
    docs = es_s.search(size=n_similar_docs)
    logging.getLogger(INFO_LOGGER).info(f"[Get Tag Candidates] Successfully retrieved {len(docs)} documents from Elastic.")
    # dict for tag candidates from elastic
    tag_candidates = {}
    # retrieve tags from elastic response
    for doc in docs:
        if "texta_facts" in doc:
            for fact in doc["texta_facts"]:
                if fact["fact"] == hybrid_tagger_object.fact_name:
                    fact_val = fact["str_val"]
                    if fact_val not in ignore_tags:
                        if fact_val not in tag_candidates:
                            tag_candidates[fact_val] = 0
                        tag_candidates[fact_val] += 1
    # sort and limit candidates
    tag_candidates = [item[0] for item in sorted(tag_candidates.items(), key=lambda k: k[1], reverse=True)][:max_candidates]
    logging.getLogger(INFO_LOGGER).info(f"[Get Tag Candidates] Retrieved {len(tag_candidates)} tag candidates.")
    return tag_candidates


@task(name="apply_tagger", base=BaseTask)
def apply_tagger(tagger_id: int, content: Union[str, Dict[str, str]], input_type='text', lemmatize=False, feedback=None, use_logger=True):
    """Task for applying tagger to text. Wraps functions load_tagger and apply_loaded_tagger."""
    if use_logger:
        logging.getLogger(INFO_LOGGER).info(f"Starting task 'apply_tagger' for tagger with ID: {tagger_id} with params (input_type : {input_type}, lemmatize: {lemmatize}, feedback: {feedback})!")

    tagger_object = Tagger.objects.get(pk=tagger_id)

    # Load tagger model from the disc
    tagger = tagger_object.load_tagger(lemmatize=lemmatize)

    # Use the loaded model for predicting
    prediction = tagger_object.apply_loaded_tagger(tagger=tagger, content=content, input_type=input_type, feedback=feedback)

    return prediction


def apply_tagger_group(tagger_group_id: int, content: Union[str, Dict[str, str]], tag_candidates: List[str], request, input_type: str = 'text', lemmatize: bool = False, feedback: bool = False, use_async: bool = True):
    # get tagger group object
    logging.getLogger(INFO_LOGGER).info(f"[Apply Tagger Group] Starting apply_tagger_group...")
    tagger_group_object = TaggerGroup.objects.get(pk=tagger_group_id)
    # get tagger objects
    candidates_str = "|".join(tag_candidates)
    tagger_objects = tagger_group_object.taggers.filter(description__iregex=f"^({candidates_str})$")
    # filter out completed
    tagger_objects = [tagger for tagger in tagger_objects if tagger.task.status == tagger.task.STATUS_COMPLETED]
    logging.getLogger(INFO_LOGGER).info(f"[Apply Tagger Group] Loaded {len(tagger_objects)} tagger objects.")
    # predict tags
    if use_async:
        with allow_join_result():
            group_task = group(apply_tagger.s(tagger.pk, content, input_type=input_type, lemmatize=lemmatize, feedback=feedback, use_logger=False) for tagger in tagger_objects)
            group_results = group_task.apply_async(queue=CELERY_SHORT_TERM_TASK_QUEUE)
            result_tags = group_results.get()

            logging.getLogger(INFO_LOGGER).info(f"[Apply Tagger Group] Group task applied.")

    else:
        result_tags = []
        for tagger in tagger_objects:
            result = apply_tagger(tagger.pk, content, input_type=input_type, lemmatize=lemmatize, feedback=feedback, use_logger=False)
            result_tags.append(result)

    # retrieve results & remove non-hits
    tags = [tag for tag in result_tags if tag]

    logging.getLogger(INFO_LOGGER).info(f"[Apply Tagger Group] Retrieved results for {len(tags)} taggers.")
    # remove non-hits
    tags = [tag for tag in tags if tag["result"]]

    logging.getLogger(INFO_LOGGER).info(f"[Apply Tagger Group] Retrieved {len(tags)} positive tags.")
    # if feedback was enabled, add urls
    if feedback:
        tags = [add_finite_url_to_feedback(tag, request) for tag in tags]
    # sort by probability and return
    return sorted(tags, key=lambda k: k["probability"], reverse=True)


def to_texta_fact(tagger_result: List[Dict[str, Union[str, int, bool]]], field: str, fact_name: str, fact_value: str):
    new_facts = []
    for result in tagger_result:
        if result["result"]:
            str_val = fact_value if fact_value else result["tag"]
            new_fact = {
                "fact": fact_name,
                "str_val": str_val,
                "doc_path": field,
                "spans": json.dumps([[0, 0]])
            }
            new_facts.append(new_fact)
    return new_facts


def update_generator(generator: ElasticSearcher, ec: ElasticCore, fields: List[str], fact_name: str, fact_value: str, max_tags: int, object_id: int, object_type: str, tagger_object: Union[Tagger, TaggerGroup], object_args: Dict, tagger: TextTagger = None):
    for i, scroll_batch in enumerate(generator):
        logging.getLogger(INFO_LOGGER).info(f"Appyling {object_type} with ID {object_id} to batch {i + 1}...")
        for raw_doc in scroll_batch:
            hit = raw_doc["_source"]
            flat_hit = ec.flatten(hit)
            existing_facts = hit.get("texta_facts", [])

            for field in fields:
                text = flat_hit.get(field, None)
                if text and isinstance(text, str):
                    if object_type == "tagger":
                        result = tagger_object.apply_loaded_tagger(tagger, text, input_type="text", feedback=None)
                        if result:
                            tags = [result]
                        else:
                            tags = []
                    else:
                        # update text and tags with MLP
                        combined_texts, ner_tags = get_mlp(object_id, [text], lemmatize=object_args["lemmatize"], use_ner=object_args["use_ner"])
                        # retrieve tag candidates
                        tag_candidates = get_tag_candidates(object_id, [text], ignore_tags=ner_tags, n_similar_docs=object_args["n_similar_docs"], max_candidates=object_args["n_candidate_tags"])
                        # get tags (sorted by probability in descending order)
                        tagger_group_tags = apply_tagger_group(object_id, text, tag_candidates, request=None, input_type='text', lemmatize=object_args["lemmatize"], feedback=False, use_async=False)
                        # take only `max_tags` first tags
                        tags = ner_tags + tagger_group_tags[:max_tags]

                    new_facts = to_texta_fact(tags, field, fact_name, fact_value)
                    if new_facts:
                        existing_facts.extend(new_facts)

            if existing_facts:
                # Remove duplicates to avoid adding the same facts with repetitive use.
                existing_facts = ElasticDocument.remove_duplicate_facts(existing_facts)

            yield {
                "_index": raw_doc["_index"],
                "_id": raw_doc["_id"],
                "_type": raw_doc.get("_type", "_doc"),
                "_op_type": "update",
                "_source": {"doc": {"texta_facts": existing_facts}}
            }


@task(name="apply_tagger_to_index", base=TransactionAwareTask, queue=CELERY_LONG_TERM_TASK_QUEUE)
def apply_tagger_to_index(object_id: int, indices: List[str], fields: List[str], fact_name: str, fact_value: str, query: dict, bulk_size: int, max_chunk_bytes: int, es_timeout: int, object_type: str, object_args: Dict, max_tags: int = 10000):
    """Apply Tagger or TaggerGroup to index."""
    try:
        tagger = None
        if object_type == "tagger":
            tagger_object = Tagger.objects.get(pk=object_id)
            tagger = tagger_object.load_tagger(lemmatize=object_args["lemmatize"], use_logger=True)
        else:
            tagger_object = TaggerGroup.objects.get(pk=object_id)

        progress = ShowProgress(tagger_object.task)

        ec = ElasticCore()
        [ec.add_texta_facts_mapping(index) for index in indices]

        searcher = ElasticSearcher(
            indices=indices,
            field_data=fields + ["texta_facts"],  # Get facts to add upon existing ones.
            query=query,
            output=ElasticSearcher.OUT_RAW,
            timeout=f"{es_timeout}m",
            callback_progress=progress,
        )

        actions = update_generator(generator=searcher, ec=ec, fields=fields, fact_name=fact_name, fact_value=fact_value, max_tags=max_tags, object_id=object_id, object_type=object_type, tagger_object=tagger_object, object_args=object_args, tagger=tagger)
        for success, info in streaming_bulk(client=ec.es, actions=actions, refresh="wait_for", chunk_size=bulk_size, max_chunk_bytes=max_chunk_bytes, max_retries=3):
            if not success:
                logging.getLogger(ERROR_LOGGER).exception(json.dumps(info))

        tagger_object.task.complete()
        return True

    except Exception as e:
        logging.getLogger(ERROR_LOGGER).exception(e)
        error_message = f"{str(e)[:100]}..."  # Take first 100 characters in case the error message is massive.
        tagger_object.task.add_error(error_message)
        tagger_object.task.update_status(Task.STATUS_FAILED)<|MERGE_RESOLUTION|>--- conflicted
+++ resolved
@@ -225,11 +225,7 @@
         tagger_object.model_size = result_data["model_size"]
         tagger_object.plot.name = result_data["plot"]
         tagger_object.confusion_matrix = result_data["confusion_matrix"]
-<<<<<<< HEAD
-        tagger_object.classes = json.dumps(result_data["classes"])
-=======
         tagger_object.classes = json.dumps(result_data["classes"], ensure_ascii=False)
->>>>>>> eda0decb
         tagger_object.save()
         task_object.complete()
     except Exception as e:
