import json
import logging
import os
import pathlib
import re
import secrets
<<<<<<< HEAD
from time import sleep
from elasticsearch.helpers import streaming_bulk
=======
from typing import Dict, List, Union

from celery import group
>>>>>>> ab1ac11e
from celery.decorators import task
from celery.result import allow_join_result
from elasticsearch.helpers import streaming_bulk
from texta_tagger.tagger import Tagger as TextTagger
from texta_tools.embedding import W2VEmbedding
from django.db import transaction
from celery import group
from celery import chord
from celery.result import allow_join_result
from toolkit.base_tasks import BaseTask, TransactionAwareTask
from toolkit.core.task.models import Task
<<<<<<< HEAD
from toolkit.elastic.data_sample import DataSample
from toolkit.elastic.feedback import Feedback
from toolkit.elastic.searcher import ElasticSearcher
from toolkit.elastic.core import ElasticCore
from toolkit.elastic.document import ElasticDocument
from toolkit.elastic.models import Index
from toolkit.elastic.query import Query
from toolkit.helper_functions import get_indices_from_object
from toolkit.settings import CELERY_LONG_TERM_TASK_QUEUE, CELERY_MLP_TASK_QUEUE, CELERY_SHORT_TERM_TASK_QUEUE, INFO_LOGGER, MEDIA_URL, ERROR_LOGGER
=======
from toolkit.elastic.index.models import Index
from toolkit.elastic.tools.core import ElasticCore
from toolkit.elastic.tools.data_sample import DataSample
from toolkit.elastic.tools.document import ElasticDocument
from toolkit.elastic.tools.feedback import Feedback
from toolkit.elastic.tools.query import Query
from toolkit.elastic.tools.searcher import ElasticSearcher
from toolkit.embedding.models import Embedding
from toolkit.helper_functions import add_finite_url_to_feedback, get_indices_from_object
from toolkit.mlp.tasks import apply_mlp_on_list
from toolkit.settings import CELERY_LONG_TERM_TASK_QUEUE, CELERY_MLP_TASK_QUEUE, CELERY_SHORT_TERM_TASK_QUEUE, ERROR_LOGGER, INFO_LOGGER, MEDIA_URL
>>>>>>> ab1ac11e
from toolkit.tagger.models import Tagger, TaggerGroup
from toolkit.tools.lemmatizer import CeleryLemmatizer, ElasticLemmatizer
from toolkit.tools.plots import create_tagger_plot
from toolkit.tools.show_progress import ShowProgress
from toolkit.mlp.tasks import apply_mlp_on_list
from toolkit.helper_functions import add_finite_url_to_feedback


from typing import List, Union, Dict

def create_tagger_batch(tagger_group_id, taggers_to_create):
    """Creates Tagger objects from list of tagger data and saves into tagger group object."""
    # retrieve Tagger Group object
    tagger_group_object = TaggerGroup.objects.get(pk=tagger_group_id)
    # iterate through batch
    logging.getLogger(INFO_LOGGER).info(f"Creating {len(taggers_to_create)} taggers for TaggerGroup ID: {tagger_group_id}!")
    for tagger_data in taggers_to_create:
        indices = [index["name"] for index in tagger_data["indices"]]
        indices = tagger_group_object.project.get_available_or_all_project_indices(indices)
        tagger_data.pop("indices")

        embedding_id = tagger_data.get("embedding", None)
        if embedding_id:
            tagger_data["embedding"] = Embedding.objects.get(pk=embedding_id)

        created_tagger = Tagger.objects.create(
            **tagger_data,
            author=tagger_group_object.author,
            project=tagger_group_object.project
        )

        for index in Index.objects.filter(name__in=indices, is_open=True):
            created_tagger.indices.add(index)

        # add and save
        tagger_group_object.taggers.add(created_tagger)
        tagger_group_object.save()
        # train
        created_tagger.train()


@task(name="create_tagger_objects", base=BaseTask, queue=CELERY_LONG_TERM_TASK_QUEUE)
def create_tagger_objects(tagger_group_id, tagger_serializer, tags, tag_queries, batch_size=100):
    """Task for creating Tagger objects inside Tagger Group to prevent database timeouts."""
    # create tagger objects
    logging.getLogger(INFO_LOGGER).info(f"Starting task 'create_tagger_objects' for TaggerGroup with ID: {tagger_group_id}!")

    taggers_to_create = []
    for i, tag in enumerate(tags):
        tagger_data = tagger_serializer.copy()
        tagger_data.update({"query": json.dumps(tag_queries[i])})
        tagger_data.update({"description": tag})
        tagger_data.update({"fields": json.dumps(tagger_data["fields"])})
        taggers_to_create.append(tagger_data)
        # if batch size reached, save result
        if len(taggers_to_create) >= batch_size:
            create_tagger_batch(tagger_group_id, taggers_to_create)
            taggers_to_create = []
    # if any taggers remaining
    if taggers_to_create:
        # create tagger objects of remaining items
        create_tagger_batch(tagger_group_id, taggers_to_create)

    logging.getLogger(INFO_LOGGER).info(f"Completed task 'create_tagger_objects' for TaggerGroup with ID: {tagger_group_id}!")
    return True


@task(name="start_tagger_task", base=TransactionAwareTask, queue=CELERY_LONG_TERM_TASK_QUEUE)
def start_tagger_task(tagger_id: int):
    tagger = Tagger.objects.get(pk=tagger_id)
    task_object = tagger.task
    show_progress = ShowProgress(task_object, multiplier=1)
    show_progress.update_step('starting tagging')
    show_progress.update_view(0)
    return tagger_id


@task(name="train_tagger_task", base=TransactionAwareTask, queue=CELERY_LONG_TERM_TASK_QUEUE)
def train_tagger_task(tagger_id: int):
    logging.getLogger(INFO_LOGGER).info(f"Starting task 'train_tagger' for tagger with ID: {tagger_id}!")
    tagger_object = Tagger.objects.get(id=tagger_id)
    task_object = tagger_object.task
    try:
        # create progress object
        show_progress = ShowProgress(task_object, multiplier=1)
        show_progress.update_step('scrolling positives')
        show_progress.update_view(0)

        # retrieve indices & field data
        indices = get_indices_from_object(tagger_object)
        field_data = json.loads(tagger_object.fields)
        # split stop words by space or newline and remove empties
        stop_words = re.split(" |\n|\r\n", tagger_object.stop_words)
        stop_words = [stop_word for stop_word in stop_words if stop_word]

        # get scoring function
        if tagger_object.scoring_function != "default":
            scoring_function = tagger_object.scoring_function
        else:
            scoring_function = None

        logging.getLogger(INFO_LOGGER).info(f"Using scoring function: {scoring_function}.")

        # load embedding if any
        if tagger_object.embedding:
            embedding = W2VEmbedding()
            embedding.load_django(tagger_object.embedding)
        else:
            embedding = None
        # create Datasample object for retrieving positive and negative sample
        data_sample = DataSample(
            tagger_object,
            indices=indices,
            field_data=field_data,
            show_progress=show_progress,
            snowball_language=tagger_object.snowball_language
        )
        # update status to training
        show_progress.update_step("training")
        show_progress.update_view(0)
        # train model
        tagger = TextTagger(
            embedding=embedding,
            custom_stop_words=stop_words,
            classifier=tagger_object.classifier,
            vectorizer=tagger_object.vectorizer)
        tagger.train(
            data_sample.data,
            field_list=field_data,
            scoring=scoring_function
        )

        # save tagger to disk
        tagger_full_path, relative_tagger_path = tagger_object.generate_name("tagger")
        tagger.save(tagger_full_path)
        task_object.save()

        # Save the image before its path.
        image_name = f'{secrets.token_hex(15)}.png'
        tagger_object.plot.save(image_name, create_tagger_plot(tagger.report.to_dict()), save=False)
        image_path = pathlib.Path(MEDIA_URL) / image_name

        # get num examples
        num_examples = {k: len(v) for k, v in data_sample.data.items()}

        return {
            "id": tagger_id,
            "tagger_path": relative_tagger_path,
            "precision": float(tagger.report.precision),
            "recall": float(tagger.report.recall),
            "f1_score": float(tagger.report.f1_score),
            "num_features": tagger.report.num_features,
            "num_examples": num_examples,
            "confusion_matrix": tagger.report.confusion.tolist(),
            "model_size": round(float(os.path.getsize(tagger_full_path)) / 1000000, 1),  # bytes to mb
            "plot": str(image_path)
        }

    except Exception as e:
        logging.getLogger(ERROR_LOGGER).exception(e)
        task_object.add_error(str(e))
        task_object.update_status(Task.STATUS_FAILED)
        raise e


@task(name="save_tagger_results", base=TransactionAwareTask, queue=CELERY_LONG_TERM_TASK_QUEUE)
def save_tagger_results(result_data: dict):
    try:
        tagger_id = result_data['id']
        logging.getLogger(INFO_LOGGER).info(f"Starting task results for tagger with ID: {tagger_id}!")
        tagger_object = Tagger.objects.get(pk=tagger_id)
        task_object = tagger_object.task
        show_progress = ShowProgress(task_object, multiplier=1)
        # update status to saving
        show_progress.update_step('saving')
        show_progress.update_view(0)
        tagger_object.model.name = result_data["tagger_path"]
        tagger_object.precision = result_data["precision"]
        tagger_object.recall = result_data["recall"]
        tagger_object.f1_score = result_data["f1_score"]
        tagger_object.num_features = result_data["num_features"]
        tagger_object.num_examples = json.dumps(result_data["num_examples"])
        tagger_object.model_size = result_data["model_size"]
        tagger_object.plot.name = result_data["plot"]
        tagger_object.confusion_matrix = result_data["confusion_matrix"]
        tagger_object.save()
        task_object.complete()
    except Exception as e:
        logging.getLogger(ERROR_LOGGER).exception(e)
        task_object.add_error(str(e))
        task_object.update_status(Task.STATUS_FAILED)
        raise e


def get_mlp(tagger_group_id: int, text: str, lemmatize: bool = False, use_ner: bool = True):
    """
    Retrieves lemmas.
    Retrieves tags predicted by MLP NER and present in models.
    :return: string, list
    """
    tags = []
    hybrid_tagger_object = TaggerGroup.objects.get(pk=tagger_group_id)

    taggers = {t.description.lower(): {"tag": t.description, "id": t.id} for t in hybrid_tagger_object.taggers.all()}

    if lemmatize or use_ner:
        logging.getLogger(INFO_LOGGER).info(f"[Get MLP] Applying lemmatization and NER...")
        with allow_join_result():
            mlp = apply_mlp_on_list.apply_async(kwargs={"texts": [text], "analyzers": ["all"]}, queue=CELERY_MLP_TASK_QUEUE).get()
            mlp_result = mlp[0]
            logging.getLogger(INFO_LOGGER).info(f"[Get MLP] Finished applying MLP.")

    # lemmatize
    if lemmatize and mlp_result:
        text = mlp_result["text"]["lemmas"]
        lemmas_exists = True if text.strip() else False
        logging.getLogger(INFO_LOGGER).info(f"[Get MLP] Lemmatization result exists: {lemmas_exists}")

    # retrieve tags
    if use_ner and mlp_result:
        seen_tags = {}
        for fact in mlp_result["texta_facts"]:
            fact_val = fact["str_val"].lower().strip()
            if fact_val in taggers and fact_val not in seen_tags:
                fact_val_dict = {
                    "tag": taggers[fact_val]["tag"],
                    "probability": 1.0,
                    "tagger_id": taggers[fact_val]["id"],
                    "ner_match": True
                }
                tags.append(fact_val_dict)
                seen_tags[fact_val] = True
        logging.getLogger(INFO_LOGGER).info(f"[Get MLP] Detected {len(tags)} with NER.")

    return text, tags


def get_tag_candidates(tagger_group_id: int, text: str, ignore_tags: List[str] = [], n_similar_docs: int = 10, max_candidates: int = 10):
    """
    Finds frequent tags from documents similar to input document.
    Returns empty list if hybrid option false.
    """
    hybrid_tagger_object = TaggerGroup.objects.get(pk=tagger_group_id)
    field_paths = json.loads(hybrid_tagger_object.taggers.first().fields)
    indices = hybrid_tagger_object.project.get_indices()
    logging.getLogger(INFO_LOGGER).info(f"[Get Tag Candidates] Selecting from following indices: {indices}.")
    ignore_tags = {tag["tag"]: True for tag in ignore_tags}
    # create query
    query = Query()
    query.add_mlt(field_paths, text)
    # create Searcher object for MLT
    es_s = ElasticSearcher(indices=indices, query=query.query)
    logging.getLogger(INFO_LOGGER).info(f"[Get Tag Candidates] Trying to retrieve {n_similar_docs} documents from Elastic...")
    docs = es_s.search(size=n_similar_docs)
    logging.getLogger(INFO_LOGGER).info(f"[Get Tag Candidates] Successfully retrieved {len(docs)} documents from Elastic.")
    # dict for tag candidates from elastic
    tag_candidates = {}
    # retrieve tags from elastic response
    for doc in docs:
        if "texta_facts" in doc:
            for fact in doc["texta_facts"]:
                if fact["fact"] == hybrid_tagger_object.fact_name:
                    fact_val = fact["str_val"]
                    if fact_val not in ignore_tags:
                        if fact_val not in tag_candidates:
                            tag_candidates[fact_val] = 0
                        tag_candidates[fact_val] += 1
    # sort and limit candidates
    tag_candidates = [item[0] for item in sorted(tag_candidates.items(), key=lambda k: k[1], reverse=True)][:max_candidates]
    logging.getLogger(INFO_LOGGER).info(f"[Get Tag Candidates] Retrieved {len(tag_candidates)} tag candidates.")
    return tag_candidates


def load_tagger(tagger_id: int, lemmatize: bool = False, use_logger: bool = True) -> TextTagger:
    """Loading tagger model from disc."""
    if use_logger:
        logging.getLogger(INFO_LOGGER).info(f"Loading tagger with ID: {tagger_id} with params (lemmatize: {lemmatize})")
    # get tagger object
    tagger_object = Tagger.objects.get(pk=tagger_id)
    # get lemmatizer/stemmer
    if tagger_object.snowball_language:
        lemmatizer = ElasticLemmatizer(language=tagger_object.snowball_language)
    elif lemmatize:
        lemmatizer = CeleryLemmatizer()
    else:
        lemmatizer = None
    # create text processor object for tagger
    stop_words = tagger_object.stop_words.split(' ')
    # load embedding
    if tagger_object.embedding:
        embedding = W2VEmbedding()
        embedding.load_django(tagger_object.embedding)
    else:
        embedding = False
    # load tagger
    tagger = TextTagger(embedding=embedding, mlp=lemmatizer, custom_stop_words=stop_words)
    tagger_loaded = tagger.load_django(tagger_object)
    # check if tagger gets loaded
    if not tagger_loaded:
        return None
    return tagger


<<<<<<< HEAD
def apply_loaded_tagger(tagger_object: Tagger, tagger: TextTagger, content: Union [str, Dict[str, str]], input_type: str = "text", feedback: bool = False, use_logger: bool = True):
=======
def apply_loaded_tagger(tagger_object: Tagger, tagger: TextTagger, content: Union[str, Dict[str, str]], input_type: str = "text", feedback: bool = False, use_logger: bool = True):
>>>>>>> ab1ac11e
    """Applying loaded tagger."""
    # check input type
    if input_type == 'doc':
        if use_logger:
            logging.getLogger(INFO_LOGGER).info(f"Tagging document with content: {content}!")
        tagger_result = tagger.tag_doc(content)
    else:
        if use_logger:
            logging.getLogger(INFO_LOGGER).info(f"Tagging text with content: {content}!")
        tagger_result = tagger.tag_text(content)

    # Result is false if binary tagger's prediction is false, but true otherwise
    # (for multiclass, the result is always true as one of the classes is always predicted)
    result = False if tagger_result["prediction"] == "false" else True

    # Use tagger description as tag for binary taggers and tagger prediction as tag for multiclass taggers
    tag = tagger.description if tagger_result["prediction"] in {"true", "false"} else tagger_result["prediction"]

    if use_logger:
        logging.getLogger(INFO_LOGGER).info(f"Tagger description: {tagger_object.description}")
        logging.getLogger(INFO_LOGGER).info(f"Tagger result: {tagger_result['prediction']}")

    tagger_id = tagger_object.pk
    # create output dict
    prediction = {
        'tag': tag,
        'probability': tagger_result['probability'],
        'tagger_id': tagger_id,
        'result': result
    }
    # add feedback if asked
    if feedback:
        logging.getLogger(INFO_LOGGER).info(f"Adding feedback for Tagger id: {tagger_object.pk}")
        project_pk = tagger_object.project.pk
        feedback_object = Feedback(project_pk, model_object=tagger_object)
        processed_text = tagger.text_processor.process(content)[0]
        feedback_id = feedback_object.store(processed_text, prediction)
        feedback_url = f'/projects/{project_pk}/taggers/{tagger_object.pk}/feedback/'
        prediction['feedback'] = {'id': feedback_id, 'url': feedback_url}

    if use_logger:
        logging.getLogger(INFO_LOGGER).info(f"Completed task 'apply_tagger' for tagger with ID: {tagger_id}!")
    return prediction


@task(name="apply_tagger", base=BaseTask)
def apply_tagger(tagger_id: int, content: Union[str, Dict[str, str]], input_type='text', lemmatize=False, feedback=None, use_logger=True):
    """Task for applying tagger to text. Wraps functions load_tagger and apply_loaded_tagger."""
    if use_logger:
        logging.getLogger(INFO_LOGGER).info(f"Starting task 'apply_tagger' for tagger with ID: {tagger_id} with params (input_type : {input_type}, lemmatize: {lemmatize}, feedback: {feedback})!")

    tagger_object = Tagger.objects.get(pk=tagger_id)

    # Load tagger model from the disc
    tagger = load_tagger(tagger_id=tagger_id, lemmatize=lemmatize, use_logger=use_logger)

    # Use the loaded model for predicting
    prediction = apply_loaded_tagger(tagger_object=tagger_object, tagger=tagger, content=content, input_type=input_type, feedback=feedback, use_logger=use_logger)

    return prediction


def apply_tagger_group(tagger_group_id: int, content: Union[str, Dict[str, str]], tag_candidates: List[str], request, input_type: str = 'text', lemmatize: bool = False, feedback: bool = False, use_async: bool = True):
    # get tagger group object
    logging.getLogger(INFO_LOGGER).info(f"[Apply Tagger Group] Starting apply_tagger_group...")
    tagger_group_object = TaggerGroup.objects.get(pk=tagger_group_id)
    # get tagger objects
    candidates_str = "|".join(tag_candidates)
    tagger_objects = tagger_group_object.taggers.filter(description__iregex=f"^({candidates_str})$")
    # filter out completed
    tagger_objects = [tagger for tagger in tagger_objects if tagger.task.status == tagger.task.STATUS_COMPLETED]
    logging.getLogger(INFO_LOGGER).info(f"[Apply Tagger Group] Loaded {len(tagger_objects)} tagger objects.")
    # predict tags
    if use_async:
<<<<<<< HEAD
        group_task = group(apply_tagger.s(tagger.pk, content, input_type=input_type, lemmatize=lemmatize, feedback=feedback, use_logger=False) for tagger in tagger_objects)
        group_results = group_task.apply_async(queue=CELERY_SHORT_TERM_TASK_QUEUE)
        result_tags = group_results.get()

        logging.getLogger(INFO_LOGGER).info(f"[Apply Tagger Group] Group task applied.")
=======
        with allow_join_result():
            group_task = group(apply_tagger.s(tagger.pk, content, input_type=input_type, lemmatize=lemmatize, feedback=feedback, use_logger=False) for tagger in tagger_objects)
            group_results = group_task.apply_async(queue=CELERY_SHORT_TERM_TASK_QUEUE)
            result_tags = group_results.get()

            logging.getLogger(INFO_LOGGER).info(f"[Apply Tagger Group] Group task applied.")
>>>>>>> ab1ac11e

    else:
        result_tags = []
        for tagger in tagger_objects:
            result = apply_tagger(tagger.pk, content, input_type=input_type, lemmatize=lemmatize, feedback=feedback, use_logger=False)
            result_tags.append(result)

<<<<<<< HEAD

=======
>>>>>>> ab1ac11e
    # retrieve results & remove non-hits
    tags = [tag for tag in result_tags if tag]
    logging.getLogger(INFO_LOGGER).info(f"[Apply Tagger Group] Retrieved results for {len(tags)} taggers.")
    # remove non-hits
    tags = [tag for tag in tags if tag['result']]
    logging.getLogger(INFO_LOGGER).info(f"[Apply Tagger Group] Retrieved {len(tags)} positive tags.")
    # if feedback was enabled, add urls
    if feedback:
        tags = [add_finite_url_to_feedback(tag, request) for tag in tags]
    # sort by probability and return
    return sorted(tags, key=lambda k: k['probability'], reverse=True)


def to_texta_fact(tagger_result: List[Dict[str, Union[str, int, bool]]], field: str, fact_name: str, fact_value: str):
    new_facts = []
    for result in tagger_result:
        if result["result"]:
            str_val = fact_value if fact_value else result["tag"]
            new_fact = {
                "fact": fact_name,
                "str_val": str_val,
                "doc_path": field,
<<<<<<< HEAD
                "spans": json.dumps([[0,0]])
=======
                "spans": json.dumps([[0, 0]])
>>>>>>> ab1ac11e
            }
            new_facts.append(new_fact)
    return new_facts


def update_generator(generator: ElasticSearcher, ec: ElasticCore, fields: List[str], fact_name: str, fact_value: str, object_id: int, object_type: str, tagger_object: Union[Tagger, TaggerGroup], object_args: Dict, tagger: TextTagger = None):
    for i, scroll_batch in enumerate(generator):
<<<<<<< HEAD
        logging.getLogger(INFO_LOGGER).info(f"Appyling {object_type} with ID {object_id} to batch {i+1}...")
=======
        logging.getLogger(INFO_LOGGER).info(f"Appyling {object_type} with ID {object_id} to batch {i + 1}...")
>>>>>>> ab1ac11e
        for raw_doc in scroll_batch:
            hit = raw_doc["_source"]
            flat_hit = ec.flatten(hit)
            existing_facts = hit.get("texta_facts", [])

            for field in fields:
                text = flat_hit.get(field, None)
                if text and isinstance(text, str):
                    if object_type == "tagger":
<<<<<<< HEAD
                        result = apply_loaded_tagger(tagger_object, tagger,  text, input_type="text", feedback=None, use_logger = False)
=======
                        result = apply_loaded_tagger(tagger_object, tagger, text, input_type="text", feedback=None, use_logger=False)
>>>>>>> ab1ac11e
                        if result:
                            result = [result]
                        else:
                            result = []
                    else:
                        # update text and tags with MLP
                        combined_texts, tags = get_mlp(object_id, [text], lemmatize=object_args["lemmatize"], use_ner=object_args["use_ner"])
                        # retrieve tag candidates
                        tag_candidates = get_tag_candidates(object_id, [text], ignore_tags=tags, n_similar_docs=object_args["n_similar_docs"], max_candidates=object_args["n_candidate_tags"])
                        # get tags
                        tags += apply_tagger_group(object_id, text, tag_candidates, request=None, input_type='text', lemmatize=object_args["lemmatize"], feedback=False, use_async=False)
                        result = tags

                    new_facts = to_texta_fact(result, field, fact_name, fact_value)
                    if new_facts:
                        existing_facts.extend(new_facts)

            if existing_facts:
                # Remove duplicates to avoid adding the same facts with repetitive use.
                existing_facts = ElasticDocument.remove_duplicate_facts(existing_facts)

            yield {
                "_index": raw_doc["_index"],
                "_id": raw_doc["_id"],
                "_type": raw_doc.get("_type", "_doc"),
                "_op_type": "update",
                "_source": {"doc": {"texta_facts": existing_facts}}
            }


@task(name="apply_tagger_to_index", base=TransactionAwareTask, queue=CELERY_LONG_TERM_TASK_QUEUE)
def apply_tagger_to_index(object_id: int, indices: List[str], fields: List[str], fact_name: str, fact_value: str, query: dict, bulk_size: int, max_chunk_bytes: int, es_timeout: int, object_type: str, object_args: Dict):
    """Apply Tagger or TaggerGroup to index."""
    try:
        tagger = None
        if object_type == "tagger":
            tagger_object = Tagger.objects.get(pk=object_id)
            tagger = load_tagger(tagger_object.id, lemmatize=object_args["lemmatize"], use_logger=True)
        else:
            tagger_object = TaggerGroup.objects.get(pk=object_id)

        progress = ShowProgress(tagger_object.task)

        ec = ElasticCore()
        [ec.add_texta_facts_mapping(index) for index in indices]

        searcher = ElasticSearcher(
<<<<<<< HEAD
            indices = indices,
            field_data = fields + ["texta_facts"],  # Get facts to add upon existing ones.
            query = query,
            output = ElasticSearcher.OUT_RAW,
            timeout = f"{es_timeout}m",
=======
            indices=indices,
            field_data=fields + ["texta_facts"],  # Get facts to add upon existing ones.
            query=query,
            output=ElasticSearcher.OUT_RAW,
            timeout=f"{es_timeout}m",
>>>>>>> ab1ac11e
            callback_progress=progress,
        )

        actions = update_generator(generator=searcher, ec=ec, fields=fields, fact_name=fact_name, fact_value=fact_value, object_id=object_id, object_type=object_type, tagger_object=tagger_object, object_args=object_args, tagger=tagger)
        for success, info in streaming_bulk(client=ec.es, actions=actions, refresh="wait_for", chunk_size=bulk_size, max_chunk_bytes=max_chunk_bytes, max_retries=3):
            if not success:
                logging.getLogger(ERROR_LOGGER).exception(json.dumps(info))

        tagger_object.task.complete()
        return True

    except Exception as e:
        logging.getLogger(ERROR_LOGGER).exception(e)
        error_message = f"{str(e)[:100]}..."  # Take first 100 characters in case the error message is massive.
        tagger_object.task.add_error(error_message)<|MERGE_RESOLUTION|>--- conflicted
+++ resolved
@@ -4,36 +4,17 @@
 import pathlib
 import re
 import secrets
-<<<<<<< HEAD
-from time import sleep
-from elasticsearch.helpers import streaming_bulk
-=======
 from typing import Dict, List, Union
 
 from celery import group
->>>>>>> ab1ac11e
 from celery.decorators import task
 from celery.result import allow_join_result
 from elasticsearch.helpers import streaming_bulk
 from texta_tagger.tagger import Tagger as TextTagger
 from texta_tools.embedding import W2VEmbedding
-from django.db import transaction
-from celery import group
-from celery import chord
-from celery.result import allow_join_result
+
 from toolkit.base_tasks import BaseTask, TransactionAwareTask
 from toolkit.core.task.models import Task
-<<<<<<< HEAD
-from toolkit.elastic.data_sample import DataSample
-from toolkit.elastic.feedback import Feedback
-from toolkit.elastic.searcher import ElasticSearcher
-from toolkit.elastic.core import ElasticCore
-from toolkit.elastic.document import ElasticDocument
-from toolkit.elastic.models import Index
-from toolkit.elastic.query import Query
-from toolkit.helper_functions import get_indices_from_object
-from toolkit.settings import CELERY_LONG_TERM_TASK_QUEUE, CELERY_MLP_TASK_QUEUE, CELERY_SHORT_TERM_TASK_QUEUE, INFO_LOGGER, MEDIA_URL, ERROR_LOGGER
-=======
 from toolkit.elastic.index.models import Index
 from toolkit.elastic.tools.core import ElasticCore
 from toolkit.elastic.tools.data_sample import DataSample
@@ -45,16 +26,11 @@
 from toolkit.helper_functions import add_finite_url_to_feedback, get_indices_from_object
 from toolkit.mlp.tasks import apply_mlp_on_list
 from toolkit.settings import CELERY_LONG_TERM_TASK_QUEUE, CELERY_MLP_TASK_QUEUE, CELERY_SHORT_TERM_TASK_QUEUE, ERROR_LOGGER, INFO_LOGGER, MEDIA_URL
->>>>>>> ab1ac11e
 from toolkit.tagger.models import Tagger, TaggerGroup
 from toolkit.tools.lemmatizer import CeleryLemmatizer, ElasticLemmatizer
 from toolkit.tools.plots import create_tagger_plot
 from toolkit.tools.show_progress import ShowProgress
-from toolkit.mlp.tasks import apply_mlp_on_list
-from toolkit.helper_functions import add_finite_url_to_feedback
-
-
-from typing import List, Union, Dict
+
 
 def create_tagger_batch(tagger_group_id, taggers_to_create):
     """Creates Tagger objects from list of tagger data and saves into tagger group object."""
@@ -349,11 +325,7 @@
     return tagger
 
 
-<<<<<<< HEAD
-def apply_loaded_tagger(tagger_object: Tagger, tagger: TextTagger, content: Union [str, Dict[str, str]], input_type: str = "text", feedback: bool = False, use_logger: bool = True):
-=======
 def apply_loaded_tagger(tagger_object: Tagger, tagger: TextTagger, content: Union[str, Dict[str, str]], input_type: str = "text", feedback: bool = False, use_logger: bool = True):
->>>>>>> ab1ac11e
     """Applying loaded tagger."""
     # check input type
     if input_type == 'doc':
@@ -428,20 +400,12 @@
     logging.getLogger(INFO_LOGGER).info(f"[Apply Tagger Group] Loaded {len(tagger_objects)} tagger objects.")
     # predict tags
     if use_async:
-<<<<<<< HEAD
-        group_task = group(apply_tagger.s(tagger.pk, content, input_type=input_type, lemmatize=lemmatize, feedback=feedback, use_logger=False) for tagger in tagger_objects)
-        group_results = group_task.apply_async(queue=CELERY_SHORT_TERM_TASK_QUEUE)
-        result_tags = group_results.get()
-
-        logging.getLogger(INFO_LOGGER).info(f"[Apply Tagger Group] Group task applied.")
-=======
         with allow_join_result():
             group_task = group(apply_tagger.s(tagger.pk, content, input_type=input_type, lemmatize=lemmatize, feedback=feedback, use_logger=False) for tagger in tagger_objects)
             group_results = group_task.apply_async(queue=CELERY_SHORT_TERM_TASK_QUEUE)
             result_tags = group_results.get()
 
             logging.getLogger(INFO_LOGGER).info(f"[Apply Tagger Group] Group task applied.")
->>>>>>> ab1ac11e
 
     else:
         result_tags = []
@@ -449,10 +413,6 @@
             result = apply_tagger(tagger.pk, content, input_type=input_type, lemmatize=lemmatize, feedback=feedback, use_logger=False)
             result_tags.append(result)
 
-<<<<<<< HEAD
-
-=======
->>>>>>> ab1ac11e
     # retrieve results & remove non-hits
     tags = [tag for tag in result_tags if tag]
     logging.getLogger(INFO_LOGGER).info(f"[Apply Tagger Group] Retrieved results for {len(tags)} taggers.")
@@ -475,11 +435,7 @@
                 "fact": fact_name,
                 "str_val": str_val,
                 "doc_path": field,
-<<<<<<< HEAD
-                "spans": json.dumps([[0,0]])
-=======
                 "spans": json.dumps([[0, 0]])
->>>>>>> ab1ac11e
             }
             new_facts.append(new_fact)
     return new_facts
@@ -487,11 +443,7 @@
 
 def update_generator(generator: ElasticSearcher, ec: ElasticCore, fields: List[str], fact_name: str, fact_value: str, object_id: int, object_type: str, tagger_object: Union[Tagger, TaggerGroup], object_args: Dict, tagger: TextTagger = None):
     for i, scroll_batch in enumerate(generator):
-<<<<<<< HEAD
-        logging.getLogger(INFO_LOGGER).info(f"Appyling {object_type} with ID {object_id} to batch {i+1}...")
-=======
         logging.getLogger(INFO_LOGGER).info(f"Appyling {object_type} with ID {object_id} to batch {i + 1}...")
->>>>>>> ab1ac11e
         for raw_doc in scroll_batch:
             hit = raw_doc["_source"]
             flat_hit = ec.flatten(hit)
@@ -501,11 +453,7 @@
                 text = flat_hit.get(field, None)
                 if text and isinstance(text, str):
                     if object_type == "tagger":
-<<<<<<< HEAD
-                        result = apply_loaded_tagger(tagger_object, tagger,  text, input_type="text", feedback=None, use_logger = False)
-=======
                         result = apply_loaded_tagger(tagger_object, tagger, text, input_type="text", feedback=None, use_logger=False)
->>>>>>> ab1ac11e
                         if result:
                             result = [result]
                         else:
@@ -553,19 +501,11 @@
         [ec.add_texta_facts_mapping(index) for index in indices]
 
         searcher = ElasticSearcher(
-<<<<<<< HEAD
-            indices = indices,
-            field_data = fields + ["texta_facts"],  # Get facts to add upon existing ones.
-            query = query,
-            output = ElasticSearcher.OUT_RAW,
-            timeout = f"{es_timeout}m",
-=======
             indices=indices,
             field_data=fields + ["texta_facts"],  # Get facts to add upon existing ones.
             query=query,
             output=ElasticSearcher.OUT_RAW,
             timeout=f"{es_timeout}m",
->>>>>>> ab1ac11e
             callback_progress=progress,
         )
 
