--- conflicted
+++ resolved
@@ -1,4 +1,3 @@
-<<<<<<< HEAD
 from rest_framework import status, viewsets, permissions
 from rest_framework.response import Response
 from rest_framework.decorators import action
@@ -20,10 +19,16 @@
         permissions.IsAuthenticated,
     )
 
-    def get_serializer_class(self):
-        if self.request.method == 'PUT':
-            return ReindexerUpdateSerializer
-        return ReindexerCreateSerializer
+class ElasticGetIndices(views.APIView):
+    """
+    Retrieves all available Elasticsearch indices.
+    """
+    def get(self, request):
+        es_core = ElasticCore()
+        if not es_core.connection:
+            return Response({"error": "no connection to Elasticsearch"}, status=status.HTTP_500_INTERNAL_SERVER_ERROR)
+        indices = sorted(ElasticCore().get_indices())
+        return Response(indices, status=status.HTTP_200_OK)
 
     def get_queryset(self):
         return Reindexer.objects.filter(project=self.kwargs['project_pk'])
@@ -59,12 +64,6 @@
             if index not in project_indices:
                 return {"result": False, "missing": index}
             return {"result": True}
-=======
-from rest_framework import views, status
-from rest_framework.response import Response
-
-from toolkit.elastic.core import ElasticCore
->>>>>>> 02a75b6a
 
     def validate_fields(self, request, project_indices):
         ''' check if changed fields included in the request are in the relevant project fields '''
@@ -75,22 +74,9 @@
                 return False
         return True
 
-<<<<<<< HEAD
     def update_project_indices(self, serializer, project_obj, project_indices):
         ''' add new_index included in the request to the relevant project object '''
         indices_to_add = [serializer.validated_data['new_index']]
         for index in indices_to_add:
             project_indices.append(index)
-        project_obj.save(add_indices=project_indices)
-=======
-class ElasticGetIndices(views.APIView):
-    """
-    Retrieves all available Elasticsearch indices.
-    """
-    def get(self, request):
-        es_core = ElasticCore()
-        if not es_core.connection:
-            return Response({"error": "no connection to Elasticsearch"}, status=status.HTTP_500_INTERNAL_SERVER_ERROR)
-        indices = sorted(ElasticCore().get_indices())
-        return Response(indices, status=status.HTTP_200_OK)
->>>>>>> 02a75b6a
+        project_obj.save(add_indices=project_indices)