--- conflicted
+++ resolved
@@ -1,8 +1,4 @@
 from elasticsearch_dsl import Mapping
-<<<<<<< HEAD
-import pathlib
-=======
->>>>>>> d4390c7b
 import json
 import uuid
 
@@ -26,15 +22,7 @@
     AddMappingToIndexSerializer,
     AddTextaFactsMapping,
     IndexSerializer,
-<<<<<<< HEAD
-    ReindexerCreateSerializer,
-    IndexSplitterSerializer,
-    SnowballSerializer,
-    FaceAnalyzerSerializer,
-    AddFaceSerializer
-=======
     SnowballSerializer
->>>>>>> d4390c7b
 )
 from toolkit.permissions.project_permissions import IsSuperUser, ProjectResourceAllowed
 from toolkit.tools.lemmatizer import ElasticLemmatizer
