import json

from celery.decorators import task

from toolkit.core.task.models import Task
from toolkit.elastic.models import Reindexer
from toolkit.base_task import BaseTask
from toolkit.tools.show_progress import ShowProgress
from toolkit.elastic.core import ElasticCore
from toolkit.elastic.searcher import ElasticSearcher
from toolkit.elastic.document import ElasticDocument
from toolkit.elastic.mapping_generator import SchemaGenerator

""" TODOs:
    unique name problem and testing it.
"""

def get_selected_fields(indices, fields):
    # get all fields in given indices
    all_fields = ElasticCore().get_fields(indices)
    # filter out selected fields
    selected_fields = [field for field in all_fields if field["path"] in fields]
    return selected_fields

def update_field_types(indices, fields, field_type):
    ''' if fieldtype, for field named fieldtype change its type'''
    
    # returns fields edited by serializer input
    my_fields = get_selected_fields(indices, fields)
    my_field_data = [field["path"] for field in my_fields]

    for item in field_type:
        if item['path'] in my_field_data:
            field_to_edit = item['path']
            new_type = item['field_type']

            for field in my_fields:
                if field['path'] == field_to_edit:
                    field['type'] = new_type
                    # TODO must work, also when only name is changed
                    if 'new_path_name' in item.keys():
                        new_path_name = item['new_path_name']
                        field['path'] = new_path_name
    # obtain unique keys from parsed response
    keys = [field['type'] for field in my_fields]
    keys = list(set(keys))
    # create dicts for unique keys
    unique_dicts = [{key: []} for key in keys]
    # populate unique_dicts with their respective values
    for field in my_fields:
        for _dict in unique_dicts:
            if field['type'] in _dict.keys():
                my_key = field['type']
                _dict[my_key].append(field['path'])

    return unique_dicts


def update_mapping(schema_input, new_index):
    mod_schema = {"properties": {}}
    props = {}
    for schema in schema_input:
        prop = generate_mapping('a_mapping', schema)['mappings']['a_mapping']['properties']
        props.update(prop)
        mod_schema.update(properties=props)
    return {'mappings': {new_index: mod_schema}}


def generate_mapping(new_index, schema_input):
    return SchemaGenerator().generate_schema(new_index, schema_input)


def apply_elastic_search(elastic_search, fields):
    new_docs = []
    for document in elastic_search:
        new_doc = {k: v for k, v in document.items() if k in fields}
        if new_doc:
            new_docs.append(new_doc)
    return new_docs


def bulk_add_documents(elastic_search, fields, elastic_doc):
    new_docs = apply_elastic_search(elastic_search, fields)
    elastic_doc.bulk_add(new_docs)


@task(name="reindex_task", base=BaseTask)
def reindex_task(reindexer_task_id):
    reindexer_obj = Reindexer.objects.get(pk=reindexer_task_id)
    task_object = reindexer_obj.task
    indices = json.loads(reindexer_obj.indices)
    fields = json.loads(reindexer_obj.fields)
    random_size = reindexer_obj.random_size
    field_type = json.loads(reindexer_obj.field_type)
    query = reindexer_obj.query

    ''' for empty field post, use all posted indices fields '''
    if not fields:
        fields = ElasticCore().get_fields(indices)
        fields = [field["path"] for field in fields]

    show_progress = ShowProgress(task_object, multiplier=1)
    show_progress.update_step("scrolling data")
    show_progress.update_view(0)

    elastic_search = ElasticSearcher(indices=indices, callback_progress=show_progress, query=query)
    elastic_doc = ElasticDocument(reindexer_obj.new_index)

    if random_size > 0:
        elastic_search = ElasticSearcher(indices=indices, query=query).random_documents(size=random_size)

    ''' the operations that don't require a mapping update have been completed '''

    schema_input = update_field_types(indices, fields, field_type)
    updated_schema = update_mapping(schema_input, reindexer_obj.new_index)

    # create new_index
    create_index_res = ElasticCore().create_index(reindexer_obj.new_index, updated_schema)
<<<<<<< HEAD
    #print(create_index_res)
=======
>>>>>>> 9857873f

    # set new_index name as mapping name, perhaps make it customizable in the future
    mapping_name = reindexer_obj.new_index
    bulk_add_documents(elastic_search, fields, elastic_doc)

    # get_map = ElasticCore().get_mapping(index=reindexer_obj.new_index)
    # print("ourmap", get_map)

    # declare the job done
    show_progress.update_step('')
    show_progress.update_view(100.0)
    task_object.update_status(Task.STATUS_COMPLETED, set_time_completed=True)

    return True<|MERGE_RESOLUTION|>--- conflicted
+++ resolved
@@ -24,7 +24,7 @@
 
 def update_field_types(indices, fields, field_type):
     ''' if fieldtype, for field named fieldtype change its type'''
-    
+
     # returns fields edited by serializer input
     my_fields = get_selected_fields(indices, fields)
     my_field_data = [field["path"] for field in my_fields]
@@ -116,10 +116,6 @@
 
     # create new_index
     create_index_res = ElasticCore().create_index(reindexer_obj.new_index, updated_schema)
-<<<<<<< HEAD
-    #print(create_index_res)
-=======
->>>>>>> 9857873f
 
     # set new_index name as mapping name, perhaps make it customizable in the future
     mapping_name = reindexer_obj.new_index
