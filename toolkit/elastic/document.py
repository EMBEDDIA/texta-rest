import json
import uuid

from elasticsearch import Elasticsearch
from elasticsearch.helpers import bulk

from toolkit.elastic.core import ElasticCore


class ElasticDocument:
    """
    Everything related to managing documents in Elasticsearch
    """

    def __init__(self, index):
        self.core = ElasticCore()
        self.index = index

<<<<<<< HEAD
    def add(self, doc, index):
=======
    def get(self, doc_id):
        """
        Retrieve document by ID.
        """
        try:
            return self.core.es.get(index=self.index, doc_type=self.index, id=doc_id)["_source"]
        except:
            return None

    def update(self, doc_id, doc):
        """
        Updates document in ES by ID.
        """
        try:
            return self.core.es.update(index=self.index, doc_type=self.index, id=doc_id, body={"doc": doc})
        except:
            return None

    def add(self, doc):
>>>>>>> cb34fbb3
        """
        Adds document to ES.
        """
        return self.core.es.index(index=self.index, doc_type=self.index, body=doc)

    def bulk_add(self, docs, index, mapping_name, chunk_size=100):
        ''' _type is deprecated in ES 6'''
        actions = [{"_index": index, "_type": mapping_name, "_source": doc} for doc in docs]
        return bulk(client=self.core.es, actions=actions, chunk_size=chunk_size, stats_only=True)

    def delete(self, doc_id):
        """
        Removes given document from ES.
        """
        return self.core.es.delete(index=self.index, doc_type=self.index, id=doc_id)

    def delete_by_query(self, query):
        """
        Removes given document from ES.
        """
        return self.core.es.delete_by_query(index=self.index, body=query)

    def count(self):
        """
        Returns the document count for given indices.
        :return: integer
        """
        return self.core.es.count(index=self.index)["count"]<|MERGE_RESOLUTION|>--- conflicted
+++ resolved
@@ -16,9 +16,6 @@
         self.core = ElasticCore()
         self.index = index
 
-<<<<<<< HEAD
-    def add(self, doc, index):
-=======
     def get(self, doc_id):
         """
         Retrieve document by ID.
@@ -38,7 +35,6 @@
             return None
 
     def add(self, doc):
->>>>>>> cb34fbb3
         """
         Adds document to ES.
         """
