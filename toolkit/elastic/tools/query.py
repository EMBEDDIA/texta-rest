--- conflicted
+++ resolved
@@ -18,11 +18,8 @@
     def __dict__(self):
         return self.query
 
-<<<<<<< HEAD
-=======
     def add_sub_query(self, sub_query):
         self.query["query"]["bool"][self.operator].append(sub_query["query"])
->>>>>>> c04ff13e
 
     def add_fact_filter(self, fact_name, fact_value, filter_id=1):
         """
