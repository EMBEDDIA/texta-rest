import json
import logging
from nltk.tokenize import sent_tokenize
from typing import List, Optional
from toolkit.settings import INFO_LOGGER
from toolkit.elastic.tools.searcher import ElasticSearcher
from toolkit.elastic.tools.aggregator import ElasticAggregator
from toolkit.elastic.tools.feedback import Feedback
from toolkit.elastic.tools.query import Query
from toolkit.elastic.tools.searcher import ElasticSearcher
from toolkit.tools.lemmatizer import ElasticLemmatizer
from texta_tools.text_processor import TextProcessor
from copy import deepcopy
from .core import ElasticCore
from ..choices import ES6_SNOWBALL_MAPPING, ES7_SNOWBALL_MAPPING
from ..exceptions import InvalidDataSampleError
from ...tools.show_progress import ShowProgress


<<<<<<< HEAD
ES6_SNOWBALL_MAPPING = {
    "ca": "catalan",
    "da": "danish",
    "nl": "dutch",
    "en": "english",
    "fi": "finnish",
    "fr": "french",
    "de": "german",
    "hu": "hungarian",
    "it": "italian",
    "lt": "lithuanian",
    "no": "norwegian",
    "pt": "portuguese",
    "ro": "romanian",
    "ru": "russian",
    "es": "spanish",
    "sv": "swedish",
    "tr": "turkish",
}

ES7_SNOWBALL_MAPPING = {"ar": "arabic", "et": "estonian"}

from random import sample, shuffle
import numpy as np
import math


=======
>>>>>>> 7f2a25ee
class InvalidDataSampleError(Exception):
    """Raised on invalid Data Sample"""
    pass


class DataSample:
    """Re-usable object for handling positive and negative data samples for Taggers and TorchTaggers."""


    def __init__(self,
                 model_object,
                 indices: List[str],
                 field_data: List[str],
                 show_progress: ShowProgress = None,
                 join_fields: bool = False,
                 text_processor: TextProcessor = None,
                 add_negative_sample: bool = False,
                 snowball_language: str = None,
                 detect_lang: bool = False,
                 balance: bool = False,
                 use_sentence_shuffle: bool = False,
                 balance_to_max_limit: bool = False):
        """
        :param model_object:
        :param indices: List of Elasticsearch index names where the documents will be pulled from.
        :param field_data: List of field names from the JSON document to process.
        :param show_progress: Callback object used to store the progress inside the database.
        :param join_fields:
        :param text_processor:
        :param add_negative_sample:
        :param snowball_language: Which language stemmer to use on the document. Based on internal Elasticsearch values.
        :param detect_lang: Whether to apply the stemmer based on the pre-detected values in the document itself.
        """
        self.tagger_object = model_object
        self.show_progress = show_progress
        self.indices = indices
        self.field_data = field_data
        self.fields_with_language = [f"{field}_mlp.language.detected" for field in field_data] + field_data
        self.join_fields = join_fields
        self.text_processor = text_processor
        self.add_negative_sample = add_negative_sample
        self.detect_lang = detect_lang
        self.balance = balance
        self.use_sentence_shuffle = use_sentence_shuffle
        self.balance_to_max_limit = balance_to_max_limit
        self.max_class_size = self._get_max_class_size()
        self.class_names, self.queries = self._prepare_class_names_with_queries()
        self.ignore_ids = set()


        # retrive feedback
        self.feedback = self._get_feedback()
        # retrieve data sample for each class
        self.data = self._get_samples_for_classes()
        # combine feedback & data dicts
        self.data = {**self.feedback, **self.data}

        # use Snowball stemmer
        if detect_lang is False:
            self._snowball(snowball_language)
        else:
            self._snowball_from_doc()

        # validate resulting data sample
        self._validate()

        self.is_binary = True if len(self.data) == 2 else False


    def _get_max_class_size(self) -> int:
        """Aggregates over values of the selected fact and returns the size of the largest class."""
        max_class_size = None
        if self.tagger_object.fact_name:
            es_aggregator = ElasticAggregator(indices=self.indices)
            facts = es_aggregator.get_fact_values_distribution(fact_name=self.tagger_object.fact_name, fact_name_size=10, fact_value_size=10)
            logging.getLogger(INFO_LOGGER).info(f"The most frequent class: {facts}")
            max_class_size = max(facts.values())
        return max_class_size


    @staticmethod
    def humanize_lang_code(lang_code: str, base_mapping: dict = ES6_SNOWBALL_MAPPING, es7_mapping=ES7_SNOWBALL_MAPPING) -> Optional[str]:
        """
        https://www.elastic.co/guide/en/elasticsearch/reference/7.10/analysis-snowball-tokenfilter.html

        :param lang_code: Language string in ISO 639-1 format.
        :param base_mapping: Dictionary where the keys are ISO 639-1 codes and the values their humanised forms as per Elasticsearch 6 support.
        :param es7_mapping: Same as base_mapping but only includes new additions from Elasticsearch 7.
        :return: Humanized form of the language code that is compatible with the built-in Snowball options that Elasticsearch supports or None if it doesn't.
        """
        ec = ElasticCore()
        first, second, third = ec.get_version()
        if first == 6:
            humanized = base_mapping.get(lang_code, None)
            return humanized
        elif first == 7:
            full_mapping = {**base_mapping, **es7_mapping}
            humanized = full_mapping.get(lang_code, None)
            return humanized


    def _snowball(self, snowball_language):
        """
        Stems the texts in data sample using Snowball.
        """
        if snowball_language:
            lemmatizer = ElasticLemmatizer()
            for cl, examples in self.data.items():
                processed_examples = []
                for example_doc in examples:
                    new_example_doc = {k: lemmatizer.lemmatize(v, language=snowball_language) for k, v in example_doc.items()}
                    processed_examples.append(new_example_doc)
                self.data[cl] = processed_examples


    def _snowball_from_doc(self):
        """
        Stems the texts in data sample using Snowball.
        """
        lemmatizer = ElasticLemmatizer()
        for cl, examples in self.data.items():
            processed_examples = []
            for example_doc in examples:
                for key, value in example_doc.items():
                    # Use this string to differentiate between original and MLP added fields.
                    if "_mlp." not in key:
                        lang = example_doc.get(f"{key}_mlp.language.detected", None)
                        if lang is not None:
                            snowball_language = self.humanize_lang_code(lang)
                            if snowball_language:
                                example_doc[key] = lemmatizer.lemmatize(example_doc[key], snowball_language)
                processed_examples.append(example_doc)

            self.data[cl] = processed_examples


    @staticmethod
    def _join_fields(list_of_dicts):
        return [" ".join(a.values()) for a in list_of_dicts]


    @staticmethod
    def _create_queries(fact_name, tags, sub_query):
        """Creates queries for finding documents for each tag."""
        queries = []
        for tag in tags:
            query = Query()
            query.add_fact_filter(fact_name, tag)
            query.add_sub_query(sub_query)
            queries.append(query.query)
        return queries


    def _prepare_class_names_with_queries(self):
        """
        Analyses model object's fact name and query fields to determine logic for generating the data.

        If fact name present, query field is ignored and problem is regarded as multi-class classification task.
        Each value for fact name is regarded as separate class.

        If fact name not present, query is used to determine "positive" exmples and "negative" examples
        are determined automatically. This is now a binary classification problem.

        :return: list of class names, list of queries
        """
        fact_name = None
        min_count = 0
        if hasattr(self.tagger_object, 'fact_name'):
            fact_name = self.tagger_object.fact_name
        query = json.loads(self.tagger_object.query)
        if fact_name:
            # retrieve class names using fact_name field
            if hasattr(self.tagger_object, 'minimum_sample_size'):
                min_count = self.tagger_object.minimum_sample_size
            class_names = self._get_tags(fact_name, min_count)
            queries = self._create_queries(fact_name, class_names, query)
        else:
            # use description as class name for binary decisions
            class_names = ['true']
            # if fact name not present, use query provided
            queries = [query]
        return class_names, queries


    def _get_tags(self, fact_name, min_count=50, max_count=None):
        """Finds possible tags for training by aggregating active project's indices."""
        active_indices = self.tagger_object.get_indices()
        es_a = ElasticAggregator(indices=active_indices)
        # limit size to 10000 unique tags
        tag_values = es_a.facts(filter_by_fact_name=fact_name, min_count=min_count, max_count=max_count, size=10000)
        return tag_values


    def _get_samples_for_classes(self):
        """Returns samples for each class as a dict."""
        samples = {}
        for i, class_name in enumerate(self.class_names):
            self.show_progress.update_step(f"scrolling sample for {class_name}")
            self.show_progress.update_view(0)
            samples[class_name] = self._get_class_sample(self.queries[i], class_name)
        # if only one class, add negatives automatically
        # add negatives as additional class if asked
        if len(self.class_names) < 2 or self.add_negative_sample:
            self.show_progress.update_step("scrolling negative sample")
            self.show_progress.update_view(0)
            # set size of negatives equal to first class examples len
            size = len(samples[self.class_names[0]])
            samples['false'] = self._get_negatives(size)
        return samples

    @staticmethod
    def _extract_content(doc: dict, field: str) -> str:
        """Extracts content from a potentially nested field."""
        # If field is not nested
        if field in doc:
            content = doc[field]
        else:
            content = doc
            # Retrieve text from potentially nested field
            subfields = field.split(".")
            for subfield in subfields:
                try:
                    content = content[subfield]
                except Exception as e:
                    content = ""
        return content


    @staticmethod
    def _update_content(doc: dict, field: str, content: str) -> dict:
        """Updates content of a potentially nested field."""
        # If field is not nested
        if field in doc:
            doc[field] = content
        else:
            branch = doc
            # Retrieve text from potentially nested field
            subfields = field.split(".")
            depth = len(subfields)
            for i, subfield in enumerate(subfields):
                # If reached to the deepest level, add content
                if i+1 == depth:
                    branch[subfield] = content
                else:
                    branch = branch[subfield]
        return doc


    @staticmethod
    def _shuffle_sentences(text: str) -> str:
        """Extracts and shuffles sentences."""
        sentences = sent_tokenize(text)
        shuffle(sentences)
        shuffled_text = " ".join(sentences)
        return shuffled_text


    def _shuffle_content(self, doc: dict, fields_to_shuffle: List[str]) -> dict:
        """Shuffle sentences in field `field_to_shuffle`."""
        for field_to_shuffle in fields_to_shuffle:
            content = self._extract_content(doc, field_to_shuffle)
            shuffled_content = self._shuffle_sentences(content)
            doc = self._update_content(doc, field_to_shuffle, shuffled_content)
        return doc


    def _duplicate_examples(self, positive_sample: List[dict], class_name: str, limit: int):
        """ Generate addtional examples by duplicating them for underrepresented classes."""
        # If balancing to max limit is enabled, set the number of samples to max sample size
        if self.balance_to_max_limit:
            n_samples = limit

        # Else set the number of samples to max class size if it doesn't exceed the max sample size
        else:
            n_samples = min(self.max_class_size, limit)

        if len(positive_sample) < n_samples:
            n = n_samples - len(positive_sample)
            logging.getLogger(INFO_LOGGER).info(f"Adding {n} examples for class {class_name}")

            # Generate the required amount of additional documents by sampling with replacements
            additions = list(np.random.choice(positive_sample, size=n, replace=True))

            # If sentence shuffling is enabled, shuffle the sentences in the additional documents
            if self.use_sentence_shuffle:
                logging.getLogger(INFO_LOGGER).info(f"Shuffling sentences in additional examples of class {class_name}")
                additions = [self._shuffle_content(doc, self.field_data) for doc in additions]
            positive_sample.extend(additions)
            shuffle(positive_sample)
        return positive_sample


    def _get_class_sample(self, query, class_name):
        """Returns sample for given class"""
        # limit the docs according to max sample size & feedback size
        limit = int(self.tagger_object.maximum_sample_size)


        if class_name in self.feedback:
            limit = limit - len(self.feedback[class_name])

        logging.getLogger(INFO_LOGGER).info(f"Collecting examples for class {class_name} (max limit = {limit})...")
        # iterator for retrieving positive sample by query
        positive_sample_iterator = ElasticSearcher(
            query=query,
            indices=self.indices,
            field_data=self.fields_with_language,
            output=ElasticSearcher.OUT_DOC_WITH_ID,
            callback_progress=self.show_progress,
            scroll_limit=limit,
            text_processor=self.text_processor
        )
        positive_sample = []
        # set positive ids to ignore while scrolling for negatives
        for doc in positive_sample_iterator:
            self.ignore_ids.add(doc["_id"])
            # remove id from doc
            del doc["_id"]
            positive_sample.append(doc)

        logging.getLogger(INFO_LOGGER).info(f"Found {len(positive_sample)} examples for {class_name}...")

        # If class balancing is enabled, modify number of required samples
        if self.balance:
            positive_sample = self._duplicate_examples(positive_sample, class_name, limit)

        # document doct to value string if asked
        if self.join_fields:
            positive_sample = self._join_fields(positive_sample)
        return positive_sample


    def _get_feedback(self):
        """Returns feedback for each class/predicion."""
        return {a: self._get_feedback_for_class(a) for a in self.class_names}


    def _get_feedback_for_class(self, prediction_to_match):
        """Returns feedback sample for a given class/tag/prediction."""
        # create feedback object for positive sample
        feedback_sample = Feedback(
            self.tagger_object.project.pk,
            model_object=self.tagger_object,
            prediction_to_match=prediction_to_match,
            text_processor=self.text_processor,
            callback_progress=self.show_progress,
        )
        # iterator to list
        feedback_sample = list(feedback_sample)
        feedback_sample_content = []
        # set positive ids to ignore while scrolling for negatives
        for doc in feedback_sample:
            self.ignore_ids.add(doc["_id"])
            content = json.loads(doc['content'])
            feedback_sample_content.append(content)
        if self.join_fields:
            feedback_sample_content = self._join_fields(feedback_sample_content)
        return feedback_sample_content


    def _get_negatives(self, size):
        self.show_progress.update_step("scrolling negative sample")
        self.show_progress.update_view(0)
        # iterator for retrieving negative examples
        negative_sample_iterator = ElasticSearcher(
            indices=self.indices,
            field_data=self.fields_with_language,
            output=ElasticSearcher.OUT_DOC,
            callback_progress=self.show_progress,
            text_processor=self.text_processor,
            scroll_limit=size * int(self.tagger_object.negative_multiplier),
            ignore_ids=self.ignore_ids,
        )
        # iterator to list
        negative_sample = list(negative_sample_iterator)
        # document doct to value string if asked
        if self.join_fields:
            negative_sample = self._join_fields(negative_sample)
        return negative_sample


    def _validate(self):
        """Validates self.data after creation."""
        # check if enough classes
        if len(self.data.keys()) < 2:
            raise InvalidDataSampleError("Data sample has less than 2 classes! Check your data!")
        # check if each class has data
        for k, v in self.data.items():
            if not v:
                raise InvalidDataSampleError(f"Class '{k}' in data sample has no examples! Check your data!")
        return True<|MERGE_RESOLUTION|>--- conflicted
+++ resolved
@@ -1,7 +1,9 @@
 import json
 import logging
+import numpy as np
 from nltk.tokenize import sent_tokenize
 from typing import List, Optional
+from random import sample, shuffle
 from toolkit.settings import INFO_LOGGER
 from toolkit.elastic.tools.searcher import ElasticSearcher
 from toolkit.elastic.tools.aggregator import ElasticAggregator
@@ -17,36 +19,6 @@
 from ...tools.show_progress import ShowProgress
 
 
-<<<<<<< HEAD
-ES6_SNOWBALL_MAPPING = {
-    "ca": "catalan",
-    "da": "danish",
-    "nl": "dutch",
-    "en": "english",
-    "fi": "finnish",
-    "fr": "french",
-    "de": "german",
-    "hu": "hungarian",
-    "it": "italian",
-    "lt": "lithuanian",
-    "no": "norwegian",
-    "pt": "portuguese",
-    "ro": "romanian",
-    "ru": "russian",
-    "es": "spanish",
-    "sv": "swedish",
-    "tr": "turkish",
-}
-
-ES7_SNOWBALL_MAPPING = {"ar": "arabic", "et": "estonian"}
-
-from random import sample, shuffle
-import numpy as np
-import math
-
-
-=======
->>>>>>> 7f2a25ee
 class InvalidDataSampleError(Exception):
     """Raised on invalid Data Sample"""
     pass
