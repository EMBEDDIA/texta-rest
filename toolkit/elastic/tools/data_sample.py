--- conflicted
+++ resolved
@@ -1,18 +1,16 @@
 import json
-<<<<<<< HEAD
+import logging
 from nltk.tokenize import sent_tokenize
+from typing import List, Optional
+from toolkit.settings import INFO_LOGGER
 from toolkit.elastic.tools.searcher import ElasticSearcher
-=======
-from typing import List, Optional
-
-from texta_tools.text_processor import TextProcessor
-
->>>>>>> 3fff64d0
 from toolkit.elastic.tools.aggregator import ElasticAggregator
 from toolkit.elastic.tools.feedback import Feedback
 from toolkit.elastic.tools.query import Query
 from toolkit.elastic.tools.searcher import ElasticSearcher
 from toolkit.tools.lemmatizer import ElasticLemmatizer
+from texta_tools.text_processor import TextProcessor
+from copy import deepcopy
 from .core import ElasticCore
 from ..exceptions import InvalidDataSampleError
 from ...tools.show_progress import ShowProgress
@@ -59,11 +57,14 @@
                  indices: List[str],
                  field_data: List[str],
                  show_progress: ShowProgress = None,
-                 join_fields=False,
+                 join_fields: bool = False,
                  text_processor: TextProcessor = None,
-                 add_negative_sample=False,
+                 add_negative_sample: bool = False,
                  snowball_language: str = None,
-                 detect_lang: bool = False):
+                 detect_lang: bool = False,
+                 balance: bool = False,
+                 use_sentence_shuffle: bool = False,
+                 balance_to_max_limit: bool = False):
         """
         :param model_object:
         :param indices: List of Elasticsearch index names where the documents will be pulled from.
@@ -84,8 +85,13 @@
         self.text_processor = text_processor
         self.add_negative_sample = add_negative_sample
         self.detect_lang = detect_lang
+        self.balance = balance
+        self.use_sentence_shuffle = use_sentence_shuffle
+        self.balance_to_max_limit = balance_to_max_limit
+        self.max_class_size = self._get_max_class_size()
         self.class_names, self.queries = self._prepare_class_names_with_queries()
         self.ignore_ids = set()
+
 
         # retrive feedback
         self.feedback = self._get_feedback()
@@ -104,6 +110,18 @@
         self._validate()
 
         self.is_binary = True if len(self.data) == 2 else False
+
+
+    def _get_max_class_size(self) -> int:
+        """Aggregates over values of the selected fact and returns the size of the largest class."""
+        max_class_size = None
+        if self.tagger_object.fact_name:
+            es_aggregator = ElasticAggregator(indices=self.indices)
+            # Is  it sufficient to use aggs size = 1  as ES already orders the results by frequency? NOT SURE
+            facts = es_aggregator.get_fact_values_distribution(fact_name=self.tagger_object.fact_name, fact_name_size=1, fact_value_size=1)
+            logging.getLogger(INFO_LOGGER).info(f"The most frequent class: {facts}")
+            max_class_size = max(facts.values())
+        return max_class_size
 
 
     @staticmethod
@@ -236,41 +254,72 @@
             samples['false'] = self._get_negatives(size)
         return samples
 
-    def _shuffle_sentences(self, doc, field):
-        if "." in field:
-            field_1, field_2 = field.split(".")
-            text = doc[field_1][field_2]
+    @staticmethod
+    def _extract_content(doc: dict, field: str) -> str:
+        """Extracts content from a potentially nested field."""
+        # If field is not nested
+        if field in doc:
+            content = doc[field]
         else:
-            text = doc[field]
+            content = doc
+            # Retrieve text from potentially nested field
+            subfields = field.split(".")
+            for subfield in subfields:
+                try:
+                    content = content[subfield]
+                except Exception as e:
+                    content = ""
+        return content
+
+
+    @staticmethod
+    def _update_content(doc: dict, field: str, content: str) -> dict:
+        """Updates content of a potentially nested field."""
+        # If field is not nested
+        if field in doc:
+            doc[field] = content
+        else:
+            branch = doc
+            # Retrieve text from potentially nested field
+            subfields = field.split(".")
+            depth = len(subfields)
+            for i, subfield in enumerate(subfields):
+                # If reached to the deepest level, add content
+                if i+1 == depth:
+                    branch[subfield] = content
+                else:
+                    branch = branch[subfield]
+        return doc
+
+
+    @staticmethod
+    def _shuffle_sentences(text: str) -> str:
+        """Extracts and shuffles sentences."""
         sentences = sent_tokenize(text)
-        n = len(sentences)
-        n2 = math.ceil(n/2)
-        #sentences_1 = sentences[:n2]
-        #sentences_2 = sentences[n2:]
-        #sentences = sentences_2 + sentences_1
         shuffle(sentences)
         shuffled_text = " ".join(sentences)
-
-        if "." in field:
-            field_1, field_2 = field.split(".")
-            doc[field_1][field_2] = shuffled_text
-        else:
-            doc[field] = shuffled_text
-
+        return shuffled_text
+
+
+    def _shuffle_content(self, doc: dict, fields_to_shuffle: List[str]) -> dict:
+        """Shuffle sentences in field `field_to_shuffle`."""
+        for field_to_shuffle in fields_to_shuffle:
+            content = self._extract_content(doc, field_to_shuffle)
+            shuffled_content = self._shuffle_sentences(content)
+            doc = self._update_content(doc, field_to_shuffle, shuffled_content)
         return doc
 
 
-<<<<<<< HEAD
-    def _get_class_sample(self, query, class_name, n_samples=5000, shuffle_field="kysimus"):
-        print(query)
-=======
     def _get_class_sample(self, query, class_name):
->>>>>>> 3fff64d0
         """Returns sample for given class"""
         # limit the docs according to max sample size & feedback size
         limit = int(self.tagger_object.maximum_sample_size)
+
+
         if class_name in self.feedback:
             limit = limit - len(self.feedback[class_name])
+
+        logging.getLogger(INFO_LOGGER).info(f"Collecting examples for class {class_name} (max limit = {limit})...")
         # iterator for retrieving positive sample by query
         positive_sample_iterator = ElasticSearcher(
             query=query,
@@ -288,13 +337,33 @@
             # remove id from doc
             del doc["_id"]
             positive_sample.append(doc)
+
+        logging.getLogger(INFO_LOGGER).info(f"Found {len(positive_sample)} examples for {class_name}...")
+
+        # If class balancing is enabled, modify number of required samples
+        if self.balance:
+            # If balancing to max limit is enabled, set the number of samples to max sample size
+            if self.balance_to_max_limit:
+                n_samples = limit
+
+            # Else set the number of samples to max class size if it doesn't exceed the max sample size
+            else:
+                n_samples = min(self.max_class_size, limit)
+
+        else:
+            n_samples = len(positive_sample)
+
         if len(positive_sample) < n_samples:
-
             n = n_samples - len(positive_sample)
-            print(f"Adding {n} examples for class {class_name}!")
+            logging.getLogger(INFO_LOGGER).info(f"Adding {n} examples for class {class_name}")
+
+            # Generate the required amount of additional documents by sampling with replacements
             additions = list(np.random.choice(positive_sample, size=n, replace=True))
-            #if shuffle_field:
-            #    additions = [self._shuffle_sentences(doc, shuffle_field) for doc in additions]
+
+            # If sentence shuffling is enabled, shuffle the sentences in the additional documents
+            if self.use_sentence_shuffle:
+                logging.getLogger(INFO_LOGGER).info(f"Shuffling sentences in additional examples of class {class_name}")
+                additions = [self._shuffle_content(doc, self.field_data) for doc in additions]
             positive_sample.extend(additions)
             shuffle(positive_sample)
 
