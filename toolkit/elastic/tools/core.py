--- conflicted
+++ resolved
@@ -148,31 +148,6 @@
         Put this into a separate function to make use of it.
         """
         from toolkit.elastic.index.models import Index
-<<<<<<< HEAD
-
-        opened, closed = self.get_indices()
-
-        # Delete the parts that exist in the toolkit but not in Elasticsearch.
-        es_set = {index for index in opened + closed}
-        tk_set = {index.name for index in Index.objects.all()}
-        for index in tk_set:
-            if index not in es_set:
-                Index.objects.get(name=index).delete()
-
-        # Create an Index object if it doesn't exist.
-        # Ensures that changes Elastic-side on the open/closed state are forcefully updated.
-        for index in opened:
-            index, is_created = Index.objects.get_or_create(name=index)
-            if not index.is_open:
-                index.is_open = True
-                index.save()
-
-        for index in closed:
-            index, is_created = Index.objects.get_or_create(name=index)
-            if index.is_open:
-                index.is_open = False
-                index.save()
-=======
         with transaction.atomic():
             opened, closed = self.get_indices()
 
@@ -208,7 +183,6 @@
                 if index.is_open:
                     index.is_open = False
                     index.save()
->>>>>>> fe388ae3
 
 
     @elastic_connection
