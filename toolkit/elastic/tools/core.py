import collections
from typing import List, Tuple

import elasticsearch
import elasticsearch_dsl
import requests
from elasticsearch import Elasticsearch
from elasticsearch_dsl import Keyword, Long, Mapping, Nested
from rest_framework.exceptions import ValidationError

from toolkit.elastic.decorators import elastic_connection
from toolkit.helper_functions import get_core_setting
from toolkit.settings import ES_CONNECTION_PARAMETERS
from datetime import datetime


class ElasticCore:
    """
        Class for holding most general settings and Elasticsearch object itself
    """


    def __init__(self, ES_URL=get_core_setting("TEXTA_ES_URL"), check_connection=True):
        self.ES_URL = ES_URL
        self.ES_PREFIX = get_core_setting("TEXTA_ES_PREFIX")
        self.ES_USERNAME = get_core_setting("TEXTA_ES_USERNAME")
        self.ES_PASSWORD = get_core_setting("TEXTA_ES_PASSWORD")
        self.TEXTA_RESERVED = ['texta_facts']
        # do not connect if asked
        if check_connection:
            self.connection = self._check_connection()
        else:
            self.connection = False
        self.es = self._create_client_interface()


    def _create_client_interface(self):
        """
        Support using multiple hosts by splitting a coma-separated ES_URL.
        Having empty strings for auth is safe and does nothing if ES isn't configured for users.
        For safety's sake we remove all connection parameters with None (default if not configured in env),
        and then throw the existing ones with dictionary unpacking as per the Urllib3HttpConnection class.
        """
        if self.connection:
            list_of_hosts = self.ES_URL.split(",")
            existing_connection_parameters = dict((key, value) for key, value in ES_CONNECTION_PARAMETERS.items() if value is not None)
            client = Elasticsearch(list_of_hosts, http_auth=(self.ES_USERNAME, self.ES_PASSWORD), **existing_connection_parameters)
            return client


    def _check_connection(self):
        try:
            response = requests.get(self.ES_URL, timeout=3)
            if response.status_code == 200:
                return True
            else:
                return False
        except Exception as e:
            raise ValidationError(f"Error connecting to Elasticsearch: '{self.ES_URL}'! Do you have the right URL configured?")


    @staticmethod
    def check_for_security_xpack() -> bool:
        """
        Checks whether the Elasticsearch Security X-Pack module is in use
        with its SSL and user authentication support.
        """
        try:
            ec = ElasticCore()
            info = ec.es.xpack.info(categories="features")
            available = info["features"]["security"]["available"]
            return available
        except elasticsearch.exceptions.RequestError as e:
            # When XPACK is not installed the xpack module will lose the info function,
            # which will then create an error, return False in that case.
            return False


    @elastic_connection
    def create_index(self, index, body=None):
        return self.es.indices.create(index=index, body=body, include_type_name=True, ignore=[400, 404])


    @elastic_connection
    def delete_index(self, index: str, ignore=[400, 404]) -> dict:
        """
        :param ignore: Which status code responses should not throw an exception.
        :param index: Name of single index to delete or a coma separated list of indices to deleted.
        :returns: Either {'acknowledged': True} or a detailed error response.
        """
        return self.es.indices.delete(index=index, ignore=ignore)

    @elastic_connection
    def get_index_creation_date(self, index):
        es_index_settings = self.get_index_settings(index)
        utc_time = datetime.utcfromtimestamp(0).isoformat()
        if str(index) in es_index_settings:
            unix_timestamp = int(es_index_settings[str(index)]['settings']['index']['creation_date']) / 1000
            utc_time = datetime.utcfromtimestamp(unix_timestamp).isoformat()
        return utc_time

    @elastic_connection
    def get_index_settings(self, index):
        return self.es.indices.get_settings(index=index)

    @elastic_connection
    def get_settings(self):
        return self.es.indices.get_settings()

    @elastic_connection
    def get_mapping(self, index):
        return self.es.indices.get_mapping(index=index)


    @elastic_connection
    def close_index(self, index: str):
        return self.es.indices.close(index=index, ignore=[400, 404])


    @elastic_connection
    def open_index(self, index: str):
        return self.es.indices.open(index=index, ignore=[400, 404])


    @elastic_connection
    def build_flavor(self):
        return self.es.info()["version"]["build_flavor"]


    @elastic_connection
    def get_version(self) -> Tuple[int, int, int]:
        """
        :return: All three numbers of the Elasticsearch cluster version as integers.
        """
        info = self.es.info()
        version = info["version"]["number"]
        first, second, third = version.split(".")
        return int(first), int(second), int(third)


    @elastic_connection
    def syncher(self):
        """
        Wipe the slate clean and create a new set of Index objects.
        Since we're not using the destroy views, no actual deletion/creation operations
        will be done on the Elasticsearch cluster.

        Put this into a separate function to make use of it.
        """
        from toolkit.elastic.index.models import Index
<<<<<<< HEAD

        opened, closed = self.get_indices()

        # Delete the parts that exist in the toolkit but not in Elasticsearch.
        es_set = {index for index in opened + closed}
        tk_set = {index.name for index in Index.objects.all()}
        for index in tk_set:
            if index not in es_set:
                Index.objects.get(name=index).delete()

        # Create an Index object if it doesn't exist.
        # Ensures that changes Elastic-side on the open/closed state are forcefully updated.
        for index in opened:
            index, is_created = Index.objects.get_or_create(name=index)
            if not index.is_open:
                index.is_open = True
                index.save()

        for index in closed:
            index, is_created = Index.objects.get_or_create(name=index)
            if index.is_open:
                index.is_open = False
                index.save()
=======
        with transaction.atomic():
            opened, closed = self.get_indices()

            # Delete the parts that exist in the toolkit but not in Elasticsearch.
            es_set = {index for index in opened + closed}
            tk_set = {index.name for index in Index.objects.all()}
            for index in tk_set:
                if index not in es_set:
                    Index.objects.get(name=index).delete()

            # Create an Index object if it doesn't exist.
            # Ensures that changes Elastic-side on the open/closed state are forcefully updated.
            es_settings = self.get_settings()
            utc_time = datetime.utcfromtimestamp(0).isoformat()
            for index in opened:
                index, is_created = Index.objects.get_or_create(name=index)
                if str(index) in es_settings:
                    unix_timestamp = int(es_settings[str(index)]['settings']['index']['creation_date']) / 1000
                    utc_time = datetime.utcfromtimestamp(unix_timestamp).isoformat()
                index.created_at = utc_time
                index.save()
                if not index.is_open:
                    index.is_open = True
                    index.save()

            for index in closed:
                index, is_created = Index.objects.get_or_create(name=index)
                if str(index) in es_settings:
                    unix_timestamp = int(es_settings[str(index)]['settings']['index']['creation_date']) / 1000
                    utc_time = datetime.utcfromtimestamp(unix_timestamp).isoformat()
                index.created_at = utc_time
                index.save()
                if index.is_open:
                    index.is_open = False
                    index.save()
>>>>>>> fe388ae3


    @elastic_connection
    def get_indices(self) -> Tuple[list, list]:
        """
        Returns a tuple of open and closed list of indices that matches the ES_PREFIX,
        if it's not set, returns all indices in the server.
        """
        if self.connection:
            alias = '*'
            if self.ES_PREFIX:
                alias = f'{self.ES_PREFIX}*'
                opened = list(self.es.indices.get_alias(alias, expand_wildcards="open").keys())
                closed = list(self.es.indices.get_alias(alias, expand_wildcards="closed").keys())
                return opened, closed

            opened = list(self.es.indices.get_alias(alias, expand_wildcards="open").keys())
            closed = list(self.es.indices.get_alias(alias, expand_wildcards="closed").keys())
            return opened, closed
        else:
            return [], []


    def handle_es6_mapping(self, mapping_schema: dict):
        properties = {}
        for doctype_key, mapping in mapping_schema.items():
            if mapping:
                mapping = mapping["properties"]
                for field_name, field_schema in mapping.items():
                    properties[field_name] = field_schema
        return properties


    @elastic_connection
    def get_fields(self, indices: List[str] = []):
        out = []
        indices = indices if indices else ["*"]
        if self.connection:
            for index in indices:
                mapping = Mapping.from_es(index=index, using=self.es)
                properties = {field: mapping[field].to_dict() for field in mapping}  # Only works for ES7 clusters.
                properties = properties if properties else self.handle_es6_mapping(mapping.to_dict())

                for field in self._decode_mapping_structure(properties):
                    index_with_field = {'index': index, 'path': field['path'], 'type': field['type']}
                    out.append(index_with_field)
        return out


    def _decode_mapping_structure(self, structure: dict, root_path=list()) -> List[dict]:
        """
        Decode mapping structure (nested dictionary) to a flat structure, separated by dot notation.

        :param structure: Dictionary where the keys are field names and their values their respective mapping in JSON format.
        :param root_path: Where to start from, used when dealing recursively with nested fields so the function would know where to start from.
        :return: List of dictionaries where the "path" key shows the dot notated path of a field and the "type" it's Elasticsearch data type.
        """
        mapping_data = []
        for k, v in structure.items():
            # deal with fact field
            if 'properties' in v and k in self.TEXTA_RESERVED:
                sub_structure = v['properties']
                path_list = root_path[:]
                path_list.append(k)
                sub_mapping = [{'path': k, 'type': 'fact'}]
                mapping_data.extend(sub_mapping)
            # deal with object & nested structures
            elif 'properties' in v and k not in self.TEXTA_RESERVED:
                sub_structure = v['properties']
                path_list = root_path[:]
                path_list.append(k)
                sub_mapping = self._decode_mapping_structure(sub_structure, root_path=path_list)
                mapping_data.extend(sub_mapping)
            else:
                path_list = root_path[:]
                path_list.append(k)
                path = '.'.join(path_list)
                data = {'path': path, 'type': v['type']}
                mapping_data.append(data)
        return mapping_data


    @elastic_connection
    def check_if_indices_exist(self, indices: List[str]) -> bool:
        """
        Returns whether the given indices exist using a list of index
        names as input.
        """
        return self.es.indices.exists(index=','.join(indices))


    @elastic_connection
    def scroll(self, indices: List[str], query: dict, scroll_id: str = None, connection_timeout=60 * 1, scroll_timeout="10m", size=300, fields: List[str] = ["*"], with_meta=True):
        indices = ",".join(indices)
        if scroll_id is None:
            initial_scroll = self.es.search(index=indices, body=query, request_timeout=connection_timeout, scroll=scroll_timeout, size=size, _source=fields)
            documents = initial_scroll["hits"]["hits"] if with_meta else [doc["_source"] for doc in initial_scroll["hits"]["hits"]]
            total = initial_scroll["hits"]["total"]
            response = {
                "scroll_id": initial_scroll["_scroll_id"],
                "total_documents": total if isinstance(total, int) else total["value"],
                "returned_count": len(initial_scroll["hits"]["hits"]),
                "documents": documents
            }
            return response

        else:
            continuation_scroll = self.es.scroll(scroll_id=scroll_id, scroll=scroll_timeout)
            documents = continuation_scroll["hits"]["hits"] if with_meta else [doc["_source"] for doc in continuation_scroll["hits"]["hits"]]
            total = continuation_scroll["hits"]["total"]

            response = {
                "scroll_id": continuation_scroll["_scroll_id"],
                "total_documents": total if isinstance(total, int) else total["value"],
                "returned_count": len(continuation_scroll["hits"]["hits"]),
                "documents": documents
            }
            return response


    @staticmethod
    def parse_doc_type_from_mapping(mapping: dict, default_es7_doctype="_doc") -> str:
        """
        Parse the result of the indexes _mapping endpoint to fetch the set
        doc_type and if it doesn't exist yet (fresh index) put it into the default _doc.
        From the start of ES6, only a single doc_type is allowed per index.
        """
        doc_types = []

        for index, mappings in mapping.items():
            mappings = mappings["mappings"]
            for doc_type in mappings:
                if doc_type != "properties":
                    doc_types.append(doc_type)

        return doc_types[0] if doc_types else default_es7_doctype


    def get_doc_type_for_index(self, index: str):
        index_interface = elasticsearch_dsl.Index(index, using=self.es)
        mapping = index_interface.get_mapping()
        doc_type = self.parse_doc_type_from_mapping(mapping)
        return doc_type


    @elastic_connection
    def add_texta_facts_mapping(self, index: str):
        """
        To allow for more flexibility, we do not use the indices variable in the class.

        Adding the same mapping multiple times doesn't effect anything,
        adding a single field is also save as the query only adds, not overwrites.
        """
        m = Mapping()
        texta_facts = Nested(
            properties={
                "spans": Keyword(),
                "fact": Keyword(),
                "str_val": Keyword(),
                "doc_path": Keyword(),
                "num_val": Long(),
            }
        )

        # Set the name of the field along with its mapping body
        mapping = m.field("texta_facts", texta_facts).to_dict()
        doc_type = self.get_doc_type_for_index(index)
        self.es.indices.put_mapping(body=mapping, index=index, doc_type=doc_type, include_type_name=True)


    def flatten(self, d, parent_key='', sep='.'):
        """
        From: https://stackoverflow.com/questions/6027558/flatten-nested-dictionaries-compressing-keys
        """
        items = []
        for k, v in d.items():
            new_key = parent_key + sep + k if parent_key else k
            if isinstance(v, collections.MutableMapping):
                items.extend(self.flatten(v, new_key, sep=sep).items())
            else:
                items.append((new_key, v))
        return dict(items)


    @elastic_connection
    def get_index_stats(self, indices="_all"):
        store = {}

        # Get size of indices.
        response = self.es.indices.stats(index=indices, metric="store")
        for index_name in response["indices"].keys():
            size = response["indices"][index_name]["total"]["store"]["size_in_bytes"]
            store[index_name] = {"size": size, "doc_count": 0}  # Initialize doc_count as zero and overwrite later.

        # Get count of indices.
        s = elasticsearch_dsl.Search(using=self.es, index=indices).extra(size=0)
        s.aggs.bucket("by_all", "terms", field="_index", size=10000)
        for hit in s.execute().aggs.by_all:
            index_name = hit["key"]
            store[index_name]["doc_count"] = hit["doc_count"]

        return store<|MERGE_RESOLUTION|>--- conflicted
+++ resolved
@@ -148,7 +148,6 @@
         Put this into a separate function to make use of it.
         """
         from toolkit.elastic.index.models import Index
-<<<<<<< HEAD
 
         opened, closed = self.get_indices()
 
@@ -172,43 +171,6 @@
             if index.is_open:
                 index.is_open = False
                 index.save()
-=======
-        with transaction.atomic():
-            opened, closed = self.get_indices()
-
-            # Delete the parts that exist in the toolkit but not in Elasticsearch.
-            es_set = {index for index in opened + closed}
-            tk_set = {index.name for index in Index.objects.all()}
-            for index in tk_set:
-                if index not in es_set:
-                    Index.objects.get(name=index).delete()
-
-            # Create an Index object if it doesn't exist.
-            # Ensures that changes Elastic-side on the open/closed state are forcefully updated.
-            es_settings = self.get_settings()
-            utc_time = datetime.utcfromtimestamp(0).isoformat()
-            for index in opened:
-                index, is_created = Index.objects.get_or_create(name=index)
-                if str(index) in es_settings:
-                    unix_timestamp = int(es_settings[str(index)]['settings']['index']['creation_date']) / 1000
-                    utc_time = datetime.utcfromtimestamp(unix_timestamp).isoformat()
-                index.created_at = utc_time
-                index.save()
-                if not index.is_open:
-                    index.is_open = True
-                    index.save()
-
-            for index in closed:
-                index, is_created = Index.objects.get_or_create(name=index)
-                if str(index) in es_settings:
-                    unix_timestamp = int(es_settings[str(index)]['settings']['index']['creation_date']) / 1000
-                    utc_time = datetime.utcfromtimestamp(unix_timestamp).isoformat()
-                index.created_at = utc_time
-                index.save()
-                if index.is_open:
-                    index.is_open = False
-                    index.save()
->>>>>>> fe388ae3
 
 
     @elastic_connection
