from rest_framework import serializers
from collections import OrderedDict
import json
import re

from toolkit.embedding.models import Embedding, Task, EmbeddingCluster
from toolkit.embedding.choices import (get_field_choices, DEFAULT_NUM_DIMENSIONS, DEFAULT_MAX_VOCAB, DEFAULT_MIN_FREQ, DEFAULT_OUTPUT_SIZE,
                                       DEFAULT_NUM_CLUSTERS, DEFAULT_BROWSER_NUM_CLUSTERS, DEFAULT_BROWSER_EXAMPLES_PER_CLUSTER)
from toolkit.core.task.serializers import TaskSerializer
from toolkit.serializer_constants import ProjectResourceUrlSerializer, FieldParseSerializer

<<<<<<< HEAD
class EmbeddingSerializer(FieldParseSerializer, serializers.HyperlinkedModelSerializer, ProjectResourceUrlSerializer):
=======
class EmbeddingSerializer(serializers.HyperlinkedModelSerializer, ProjectResourceUrlSerializer):
    author_username = serializers.CharField(source='author.username', read_only=True)    
>>>>>>> 2bbf0687
    task = TaskSerializer(read_only=True)
    fields = serializers.ListField(child=serializers.CharField(), help_text=f'Fields used to build the model.')
    num_dimensions = serializers.IntegerField(default=DEFAULT_NUM_DIMENSIONS,
                                    help_text=f'Default: {DEFAULT_NUM_DIMENSIONS}')
    min_freq = serializers.IntegerField(default=DEFAULT_MIN_FREQ,
                                    help_text=f'Default: {DEFAULT_MIN_FREQ}')
    query = serializers.JSONField(help_text='Query in JSON format', required=False)
    url = serializers.SerializerMethodField()

    class Meta:
        model = Embedding
<<<<<<< HEAD
        fields = ('id', 'url', 'description', 'fields', 'query', 'num_dimensions', 'min_freq', 'vocab_size', 'task')
=======
        fields = ('id', 'author_username', 'url', 'description', 'fields', 'query', 'num_dimensions', 'min_freq', 'vocab_size', 'task', 'fields_parsed')
>>>>>>> 2bbf0687
        read_only_fields = ('vocab_size',)
        fields_to_parse = ('fields',)


class EmbeddingPredictSimilarWordsSerializer(serializers.Serializer):
    positives = serializers.ListField(child=serializers.CharField(), help_text=f'Positive words for the model.')
    negatives = serializers.ListField(child=serializers.CharField(), help_text=f'Negative words for the model. Default: EMPTY', required=False, default=[])
    output_size = serializers.IntegerField(default=DEFAULT_OUTPUT_SIZE,
                                    help_text=f'Default: {DEFAULT_OUTPUT_SIZE}')


class EmbeddingClusterSerializer(serializers.ModelSerializer, ProjectResourceUrlSerializer):
    author_username = serializers.CharField(source='author.username', read_only=True)    
    task = TaskSerializer(read_only=True)
    num_clusters = serializers.IntegerField(default=DEFAULT_NUM_CLUSTERS, help_text=f'Default: {DEFAULT_NUM_CLUSTERS}')
    description = serializers.CharField(default='', help_text=f'Default: EMPTY')
    vocab_size = serializers.SerializerMethodField()
    location = serializers.SerializerMethodField()
    url = serializers.SerializerMethodField()

    class Meta:
        model = EmbeddingCluster
<<<<<<< HEAD
        fields = ('id', 'url', 'description', 'embedding', 'vocab_size', 'num_clusters', 'location', 'task')
=======
        fields = ('id', 'author_username', 'url', 'description', 'embedding', 'vocab_size', 'num_clusters', 'location', 'task')

>>>>>>> 2bbf0687
        read_only_fields = ('task',)

    def get_vocab_size(self, obj):
        return obj.embedding.vocab_size

    def get_location(self, obj):
        return json.loads(obj.location)

class EmbeddingClusterBrowserSerializer(serializers.Serializer):
    number_of_clusters = serializers.IntegerField(default=DEFAULT_BROWSER_NUM_CLUSTERS, help_text=f'Default: {DEFAULT_BROWSER_NUM_CLUSTERS}')
    max_examples_per_cluster = serializers.IntegerField(default=DEFAULT_BROWSER_EXAMPLES_PER_CLUSTER, help_text=f'Default: {DEFAULT_BROWSER_EXAMPLES_PER_CLUSTER}')
    cluster_order = serializers.ChoiceField(((False, 'ascending'), (True, 'descending')))<|MERGE_RESOLUTION|>--- conflicted
+++ resolved
@@ -9,12 +9,8 @@
 from toolkit.core.task.serializers import TaskSerializer
 from toolkit.serializer_constants import ProjectResourceUrlSerializer, FieldParseSerializer
 
-<<<<<<< HEAD
 class EmbeddingSerializer(FieldParseSerializer, serializers.HyperlinkedModelSerializer, ProjectResourceUrlSerializer):
-=======
-class EmbeddingSerializer(serializers.HyperlinkedModelSerializer, ProjectResourceUrlSerializer):
     author_username = serializers.CharField(source='author.username', read_only=True)    
->>>>>>> 2bbf0687
     task = TaskSerializer(read_only=True)
     fields = serializers.ListField(child=serializers.CharField(), help_text=f'Fields used to build the model.')
     num_dimensions = serializers.IntegerField(default=DEFAULT_NUM_DIMENSIONS,
@@ -26,11 +22,7 @@
 
     class Meta:
         model = Embedding
-<<<<<<< HEAD
         fields = ('id', 'url', 'description', 'fields', 'query', 'num_dimensions', 'min_freq', 'vocab_size', 'task')
-=======
-        fields = ('id', 'author_username', 'url', 'description', 'fields', 'query', 'num_dimensions', 'min_freq', 'vocab_size', 'task', 'fields_parsed')
->>>>>>> 2bbf0687
         read_only_fields = ('vocab_size',)
         fields_to_parse = ('fields',)
 
@@ -53,12 +45,8 @@
 
     class Meta:
         model = EmbeddingCluster
-<<<<<<< HEAD
-        fields = ('id', 'url', 'description', 'embedding', 'vocab_size', 'num_clusters', 'location', 'task')
-=======
         fields = ('id', 'author_username', 'url', 'description', 'embedding', 'vocab_size', 'num_clusters', 'location', 'task')
 
->>>>>>> 2bbf0687
         read_only_fields = ('task',)
 
     def get_vocab_size(self, obj):
