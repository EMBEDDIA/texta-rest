--- conflicted
+++ resolved
@@ -2,15 +2,9 @@
 import json
 import re
 
-<<<<<<< HEAD
-from toolkit.constants import get_field_choices
-from toolkit.embedding.models import Embedding, Task
-from toolkit.embedding.choices import DEFAULT_NUM_DIMENSIONS, DEFAULT_MAX_VOCAB, DEFAULT_MIN_FREQ, DEFAULT_OUTPUT_SIZE
-=======
 from toolkit.embedding.models import Embedding, Task, EmbeddingCluster
 from toolkit.embedding.choices import (get_field_choices, DEFAULT_NUM_DIMENSIONS, DEFAULT_MAX_VOCAB, DEFAULT_MIN_FREQ, DEFAULT_OUTPUT_SIZE,
                                        DEFAULT_NUM_CLUSTERS, DEFAULT_BROWSER_NUM_CLUSTERS, DEFAULT_BROWSER_EXAMPLES_PER_CLUSTER)
->>>>>>> ea4efe40
 from toolkit.core.task.serializers import TaskSerializer
 
 
