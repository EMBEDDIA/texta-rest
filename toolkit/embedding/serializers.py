--- conflicted
+++ resolved
@@ -36,11 +36,7 @@
 
     class Meta:
         model = Embedding
-<<<<<<< HEAD
-        fields = ('id', 'url', 'author', 'description', 'indices', 'fields', 'use_phraser', 'is_favorited', 'embedding_type', 'snowball_language', 'query', 'num_dimensions', 'max_documents', 'min_freq', 'window_size', 'num_epochs', 'vocab_size', 'task')
-=======
-        fields = ('id', 'url', 'author', 'description', 'indices', 'fields', 'use_phraser', 'embedding_type', 'snowball_language', 'query', 'stop_words', 'num_dimensions', 'max_documents', 'min_freq', 'window_size', 'num_epochs', 'vocab_size', 'task')
->>>>>>> bd3d515e
+        fields = ('id', 'url', 'author', 'description', 'indices', 'fields', 'use_phraser', 'embedding_type', 'is_favorited', 'snowball_language', 'query', 'stop_words', 'num_dimensions', 'max_documents', 'min_freq', 'window_size', 'num_epochs', 'vocab_size', 'task')
         read_only_fields = ('vocab_size',)
         fields_to_parse = ('fields', 'stop_words')
 
