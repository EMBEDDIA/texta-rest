import os
import json

from rest_framework import viewsets, status, permissions
from rest_framework.decorators import action
from rest_framework.response import Response

from toolkit.embedding.models import Embedding, EmbeddingCluster
from toolkit.embedding.serializers import (EmbeddingSerializer, EmbeddingPredictSimilarWordsSerializer,
                                           EmbeddingClusterSerializer, EmbeddingClusterBrowserSerializer)
from toolkit.serializer_constants import GeneralTextSerializer
from toolkit.embedding.embedding import W2VEmbedding
from toolkit.embedding.phraser import Phraser
from toolkit.embedding.word_cluster import WordCluster
from toolkit.core.project.models import Project
from toolkit.tools.model_cache import ModelCache
from toolkit.permissions.project_permissions import ProjectResourceAllowed
from toolkit.tools.text_processor import TextProcessor
from toolkit.view_constants import BulkDelete, ExportModel

global_w2v_cache = ModelCache(W2VEmbedding)
global_phraser_cache = ModelCache(Phraser)
global_cluster_cache = ModelCache(WordCluster)


class EmbeddingViewSet(viewsets.ModelViewSet, BulkDelete, ExportModel):
    """
    API endpoint that allows TEXTA models to be viewed or edited.
    Only include the embeddings that are related to the request UserProfile's active_project
    """
    queryset = Embedding.objects.all()
    serializer_class = EmbeddingSerializer
    permission_classes = (
        ProjectResourceAllowed,
        permissions.IsAuthenticated,
    )

    def get_queryset(self):
        return Embedding.objects.filter(project=self.kwargs['project_pk'])

    def perform_create(self, serializer):
        serializer.save(author=self.request.user,
                        project=Project.objects.get(id=self.kwargs['project_pk']),
                        fields=json.dumps(serializer.validated_data['fields']))

<<<<<<< HEAD
    def destroy(self, request, *args, **kwargs):
        instance = self.get_object()
        self.perform_destroy(instance)
        try:
            embedding_model_location = json.loads(instance.location)['embedding']
            phraser_model_location = json.loads(instance.location)['phraser']
            os.remove(embedding_model_location)
            os.remove(phraser_model_location)
            return Response({"success": "Models removed"}, status=status.HTTP_204_NO_CONTENT)
        except:
            return Response({"success": "Embedding instance deleted, but models were not removed"}, status=status.HTTP_204_NO_CONTENT)

    @action(detail=True, methods=['get', 'post'], serializer_class=EmbeddingPrecictionSerializer)
    def predict(self, request, pk=None, project_pk=None):
        data = get_payload(request)
        serializer = EmbeddingPrecictionSerializer(data=data)
=======

    @action(detail=True, methods=['post'],serializer_class=EmbeddingPredictSimilarWordsSerializer)
    def predict_similar(self, request, pk=None, project_pk=None):
        data = request.data
        serializer = EmbeddingPredictSimilarWordsSerializer(data=data)
>>>>>>> 02a75b6a
        if serializer.is_valid():
            embedding_object = self.get_object()
            if not embedding_object.location:
                return Response({'error': 'model does not exist (yet?)'}, status=status.HTTP_400_BAD_REQUEST)

            embedding = global_w2v_cache.get_model(embedding_object)

            predictions = embedding.get_similar(serializer.validated_data['positives'],
                                                negatives=serializer.validated_data['negatives'],
                                                n=serializer.validated_data['output_size']
                                                )

            return Response(predictions, status=status.HTTP_200_OK)
        else:
            return Response({'error': serializer.errors}, status=status.HTTP_400_BAD_REQUEST)

    @action(detail=True, methods=['post'], serializer_class=GeneralTextSerializer)
    def phrase_text(self, request, pk=None, project_pk=None):
        data = request.data
        serializer = GeneralTextSerializer(data=data)
        if serializer.is_valid():
            embedding_object = self.get_object()
            if not embedding_object.location:
                return Response({'error': 'model does not exist (yet?)'}, status=status.HTTP_400_BAD_REQUEST)

            phraser = global_phraser_cache.get_model(embedding_object)
            text_processor = TextProcessor(phraser=phraser, sentences=False, remove_stop_words=False, tokenize=False)
            phrased_text = text_processor.process(serializer.validated_data['text'])[0]

            return Response(phrased_text, status=status.HTTP_200_OK)
        else:
            return Response({'error': serializer.errors}, status=status.HTTP_400_BAD_REQUEST)


class EmbeddingClusterViewSet(viewsets.ModelViewSet, BulkDelete):
    """
    API endpoint that allows TEXTA embedding clusterings to be viewed or edited.
    Only include embedding clusterings that are related to the request UserProfile's active_project
    """
    serializer_class = EmbeddingClusterSerializer
    permission_classes = (
        ProjectResourceAllowed,
        permissions.IsAuthenticated,
    )

    def get_queryset(self):
        return EmbeddingCluster.objects.filter(project=self.kwargs['project_pk'])

    def perform_create(self, serializer):
        serializer.save(author=self.request.user, project=Project.objects.get(id=self.kwargs['project_pk']))

    @action(detail=True, methods=['post'], serializer_class=EmbeddingClusterBrowserSerializer)
    def browse_clusters(self, request, pk=None, project_pk=None):
        """
        API endpoint for browsing clustering results.
        """
        data = request.data
        serializer = EmbeddingClusterBrowserSerializer(data=data)

        # check if valid request
        if not serializer.is_valid():
            return Response({'error': serializer.errors}, status=status.HTTP_400_BAD_REQUEST)

        clustering_object = self.get_object()
        # check if clustering ready
        if not clustering_object.location:
            return Response({'error': 'model does not exist (yet?)'}, status=status.HTTP_400_BAD_REQUEST)

        # load cluster model
        clusterer = global_cluster_cache.get_model(clustering_object)

        clustering_result = clusterer.browse(max_examples_per_cluster=serializer.validated_data['max_examples_per_cluster'],
                                             number_of_clusters=serializer.validated_data['number_of_clusters'],
                                             sort_reverse=serializer.validated_data['cluster_order'])

        return Response(clustering_result, status=status.HTTP_200_OK)

<<<<<<< HEAD
    @action(detail=True, methods=['get', 'post'], serializer_class=TextSerializer)
    def find_word(self, request, pk=None, project_pk=None):
=======

    @action(detail=True, methods=['post'], serializer_class=GeneralTextSerializer)
    def find_cluster_by_word(self, request, pk=None, project_pk=None):
>>>>>>> 02a75b6a
        """
        API endpoint for finding a cluster for any word in model.
        """
        data = request.data
        serializer = GeneralTextSerializer(data=data)

        # check if valid request
        if not serializer.is_valid():
            return Response({'error': serializer.errors}, status=status.HTTP_400_BAD_REQUEST)

        clustering_object = self.get_object()
        # check if clustering ready
        if not clustering_object.location:
            return Response({'error': 'model does not exist (yet?)'}, status=status.HTTP_400_BAD_REQUEST)

        # load cluster model
        clusterer = global_cluster_cache.get_model(clustering_object)

        clustering_result = clusterer.query(serializer.validated_data['text'])
        return Response(clustering_result, status=status.HTTP_200_OK)

<<<<<<< HEAD
    @action(detail=True, methods=['get', 'post'], serializer_class=TextSerializer)
=======

    @action(detail=True, methods=['post'], serializer_class=GeneralTextSerializer)
>>>>>>> 02a75b6a
    def cluster_text(self, request, pk=None, project_pk=None):
        """
        API endpoint for clustering raw text.
        """
        data = request.data
        serializer = GeneralTextSerializer(data=data)

        # check if valid request
        if not serializer.is_valid():
            return Response({'error': serializer.errors}, status=status.HTTP_400_BAD_REQUEST)

        clustering_object = self.get_object()
        # check if clustering ready
        if not clustering_object.location:
            return Response({'error': 'model does not exist (yet?)'}, status=status.HTTP_400_BAD_REQUEST)

        # load cluster model
        clusterer = global_cluster_cache.get_model(clustering_object)

        clustered_text = clusterer.text_to_clusters(serializer.validated_data['text'])
        return Response(clustered_text, status=status.HTTP_200_OK)<|MERGE_RESOLUTION|>--- conflicted
+++ resolved
@@ -43,7 +43,6 @@
                         project=Project.objects.get(id=self.kwargs['project_pk']),
                         fields=json.dumps(serializer.validated_data['fields']))
 
-<<<<<<< HEAD
     def destroy(self, request, *args, **kwargs):
         instance = self.get_object()
         self.perform_destroy(instance)
@@ -56,17 +55,10 @@
         except:
             return Response({"success": "Embedding instance deleted, but models were not removed"}, status=status.HTTP_204_NO_CONTENT)
 
-    @action(detail=True, methods=['get', 'post'], serializer_class=EmbeddingPrecictionSerializer)
-    def predict(self, request, pk=None, project_pk=None):
-        data = get_payload(request)
-        serializer = EmbeddingPrecictionSerializer(data=data)
-=======
-
     @action(detail=True, methods=['post'],serializer_class=EmbeddingPredictSimilarWordsSerializer)
     def predict_similar(self, request, pk=None, project_pk=None):
         data = request.data
         serializer = EmbeddingPredictSimilarWordsSerializer(data=data)
->>>>>>> 02a75b6a
         if serializer.is_valid():
             embedding_object = self.get_object()
             if not embedding_object.location:
@@ -118,6 +110,7 @@
     def perform_create(self, serializer):
         serializer.save(author=self.request.user, project=Project.objects.get(id=self.kwargs['project_pk']))
 
+
     @action(detail=True, methods=['post'], serializer_class=EmbeddingClusterBrowserSerializer)
     def browse_clusters(self, request, pk=None, project_pk=None):
         """
@@ -144,14 +137,9 @@
 
         return Response(clustering_result, status=status.HTTP_200_OK)
 
-<<<<<<< HEAD
-    @action(detail=True, methods=['get', 'post'], serializer_class=TextSerializer)
-    def find_word(self, request, pk=None, project_pk=None):
-=======
 
     @action(detail=True, methods=['post'], serializer_class=GeneralTextSerializer)
     def find_cluster_by_word(self, request, pk=None, project_pk=None):
->>>>>>> 02a75b6a
         """
         API endpoint for finding a cluster for any word in model.
         """
@@ -173,12 +161,8 @@
         clustering_result = clusterer.query(serializer.validated_data['text'])
         return Response(clustering_result, status=status.HTTP_200_OK)
 
-<<<<<<< HEAD
-    @action(detail=True, methods=['get', 'post'], serializer_class=TextSerializer)
-=======
 
     @action(detail=True, methods=['post'], serializer_class=GeneralTextSerializer)
->>>>>>> 02a75b6a
     def cluster_text(self, request, pk=None, project_pk=None):
         """
         API endpoint for clustering raw text.
