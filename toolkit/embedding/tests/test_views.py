import json
import os
import pathlib
from io import BytesIO

from django.test import TransactionTestCase, override_settings
from rest_framework import status

from toolkit.core.project.models import Project
from toolkit.core.task.models import Task
from toolkit.elastic.searcher import EMPTY_QUERY
from toolkit.embedding.models import Embedding
from toolkit.settings import RELATIVE_MODELS_PATH
from toolkit.test_settings import TEST_FIELD_CHOICE, TEST_INDEX, TEST_VERSION_PREFIX
from toolkit.tools.utils_for_tests import project_creation
from toolkit.tools.utils_for_tests import create_test_user, print_output


@override_settings(CELERY_ALWAYS_EAGER=True)
class EmbeddingViewTests(TransactionTestCase):

    def setUp(self):
        self.user = create_test_user('embeddingOwner', 'my@email.com', 'pw')
        self.project = project_creation("embeddingTestProject", TEST_INDEX, self.user)
        self.project.users.add(self.user)

        self.url = f'{TEST_VERSION_PREFIX}/projects/{self.project.id}/embeddings/'
        self.project_url = f'{TEST_VERSION_PREFIX}/projects/{self.project.id}'
        self.test_embedding_id = None
        self.client.login(username='embeddingOwner', password='pw')


    def test_run(self):
        self.run_create_embedding_training_and_task_signal()
        self.run_predict(self.test_embedding_id)
        self.run_predict_with_negatives()
        self.run_phrase()
        self.run_model_export_import()
        self.create_embedding_with_empty_fields()
        self.create_embedding_then_delete_embedding_and_created_model()


    def tearDown(self):
        Embedding.objects.all().delete()


    def run_create_embedding_training_and_task_signal(self):
        """Tests the endpoint for a new Embedding, and if a new Task gets created via the signal"""
        payload = {
            "description": "TestEmbedding",
            "query": json.dumps(EMPTY_QUERY),
            "fields": TEST_FIELD_CHOICE,
            "max_vocab": 10000,
            "min_freq": 5,
            "num_dimensions": 100
        }

        response = self.client.post(self.url, json.dumps(payload), content_type='application/json')
        print_output('test_create_embedding_training_and_task_signal:response.data', response.data)
        # Check if Embedding gets created
        self.assertEqual(response.status_code, status.HTTP_201_CREATED)
        created_embedding = Embedding.objects.get(id=response.data['id'])
        self.test_embedding_id = created_embedding.id
        # Remove Embedding files after test is done
        print_output("created embedding task status", created_embedding.task.status)
        # Check if Task gets created via a signal
        self.assertTrue(created_embedding.task is not None)
        # Check if Embedding gets trained and completed
        self.assertEqual(created_embedding.task.status, Task.STATUS_COMPLETED)


    def create_embedding_then_delete_embedding_and_created_model(self):
        payload = {
            "description": "TestEmbedding",
            "query": json.dumps(EMPTY_QUERY),
            "fields": TEST_FIELD_CHOICE,
            "max_vocab": 10000,
            "min_freq": 5,
            "num_dimensions": 100,
        }
        create_response = self.client.post(self.url, json.dumps(payload), content_type='application/json')
        self.assertEqual(create_response.status_code, status.HTTP_201_CREATED)
        created_embedding_id = create_response.data['id']
        created_embedding_url = f'{self.url}{created_embedding_id}/'
        created_embedding_obj = Embedding.objects.get(id=created_embedding_id)
        embedding_model_location = created_embedding_obj.embedding_model.path
        self.assertEqual(os.path.isfile(embedding_model_location), True)

        additional_path = pathlib.Path(embedding_model_location + ".trainables.syn1neg.npy")
        additional_path_2 = pathlib.Path(embedding_model_location + ".wv.vectors.npy")
        additional_path.touch()
        additional_path_2.touch()

        delete_response = self.client.delete(created_embedding_url, content_type='application/json')
        print_output('delete_response.data: ', delete_response.data)
        self.assertEqual(delete_response.status_code, status.HTTP_204_NO_CONTENT)
        self.assertEqual(os.path.isfile(embedding_model_location), False)

        print_output('delete_additional_embedding_files: ', not additional_path.exists())
        self.assertFalse(additional_path.exists())
        self.assertFalse(additional_path_2.exists())


    def create_embedding_with_empty_fields(self):
        """ tests to_repr serializer constant. Should fail because empty fields obj is filtered out in view"""
        payload = {
            "description": "TestEmbedding",
            "query": json.dumps(EMPTY_QUERY),
            "fields": [],
            "max_vocab": 10000,
            "min_freq": 5,
            "num_dimensions": 100,
        }
        create_response = self.client.post(self.url, json.dumps(payload), content_type='application/json')
        print_output("empty_fields_response", create_response.data)
        self.assertEqual(create_response.status_code, status.HTTP_400_BAD_REQUEST)


    def run_predict(self, test_embedding_id):
        """Tests the endpoint for the predict action"""
        # Send only "text" in payload, because "output_size" should be 10 by default
        payload = {"positives": ["eesti", "läti"]}
        predict_url = f'{self.url}{test_embedding_id}/predict_similar/'
        response = self.client.post(predict_url, json.dumps(payload), content_type='application/json')
        print_output('predict:response.data', response.data)
        self.assertEqual(response.status_code, status.HTTP_200_OK)
        # Check if response data is not empty, but a result instead
        self.assertTrue(response.data)


    def run_predict_with_negatives(self):
        """Tests the endpoint for the predict action"""
        # Send only "text" in payload, because "output_size" should be 10 by default
        payload = {"positives": ["eesti", "läti"], "negatives": ["juhtuma"]}
        predict_url = f'{self.url}{self.test_embedding_id}/predict_similar/'
        response = self.client.post(predict_url, json.dumps(payload), content_type='application/json')
        print_output('predict_with_negatives:response.data', response.data)
        self.assertEqual(response.status_code, status.HTTP_200_OK)
        # Check if response data is not empty, but a result instead
        self.assertTrue(response.data)


    def run_phrase(self):
        """Tests the endpoint for the predict action"""
        payload = {"text": "See on mingi eesti keelne tekst testimiseks"}
        predict_url = f'{self.url}{self.test_embedding_id}/phrase_text/'
        response = self.client.post(predict_url, json.dumps(payload), content_type='application/json')
        print_output('predict:response.data', response.data)
        self.assertEqual(response.status_code, status.HTTP_200_OK)
        # Check if response data is not empty, but a result instead
        self.assertTrue(response.data)


    def run_model_export_import(self):
        """Tests endpoint for model export and import"""
        # Retrieve model zip
        url = f'{self.url}{self.test_embedding_id}/export_model/'
        response = self.client.get(url)
        # Post model zip
        import_url = f'{self.url}import_model/'
        response = self.client.post(import_url, data={'file': BytesIO(response.content)})
        print_output('test_import_model:response.data', import_url)
        self.assertEqual(response.status_code, status.HTTP_201_CREATED)
        # Test prediction with imported embedding
        imported_embedding_id = response.data['id']
        print_output('test_import_model:response.data', response.data)
        embedding = Embedding.objects.get(id=imported_embedding_id)
<<<<<<< HEAD
        embedding_model_dir = pathlib.Path(MODELS_DIR) / "embedding"
=======

        embedding_model_dir = pathlib.Path(RELATIVE_MODELS_PATH) / "embedding"
>>>>>>> 6079fe7e
        embedding_model_path = pathlib.Path(embedding.embedding_model.name)
        self.assertTrue(embedding_model_path.exists())
        # Check whether the model was saved into the right location.
<<<<<<< HEAD
        self.assertTrue(str(embedding_model_dir) in str(embedding_model_path))
        self.run_predict(imported_embedding_id)
=======
        self.assertTrue(str(embedding_model_dir) in str(embedding.embedding_model.path))
        self.assertTrue(str(embedding_model_dir) in str(embedding.phraser_model.path))

        self.run_predict(imported_embedding_id)


    def run_embedding_training_with_specified_index_name(self):
        """
        Since index management got rewritten, it's necessary to separately test
        if the field is handled correctly.
        """
        payload = {
            "description": "TestEmbedding",
            "query": json.dumps(EMPTY_QUERY),
            "fields": TEST_FIELD_CHOICE,
            "max_vocab": 10000,
            "min_freq": 5,
            "num_dimensions": 100,
            "indices": [{"name": TEST_INDEX}]
        }

        response = self.client.post(self.url, json.dumps(payload), content_type='application/json')
        print_output("run_embedding_training_with_specified_index_name:response.data", response.data)
        # Check if Embedding gets created
        self.assertEqual(response.status_code, status.HTTP_201_CREATED)
        created_embedding = Embedding.objects.get(id=response.data['id'])
        self.test_embedding_id = created_embedding.id
        # Remove Embedding files after test is done
        print_output("created embedding", created_embedding.task.status)
>>>>>>> 6079fe7e
<|MERGE_RESOLUTION|>--- conflicted
+++ resolved
@@ -165,22 +165,12 @@
         imported_embedding_id = response.data['id']
         print_output('test_import_model:response.data', response.data)
         embedding = Embedding.objects.get(id=imported_embedding_id)
-<<<<<<< HEAD
-        embedding_model_dir = pathlib.Path(MODELS_DIR) / "embedding"
-=======
 
         embedding_model_dir = pathlib.Path(RELATIVE_MODELS_PATH) / "embedding"
->>>>>>> 6079fe7e
         embedding_model_path = pathlib.Path(embedding.embedding_model.name)
         self.assertTrue(embedding_model_path.exists())
         # Check whether the model was saved into the right location.
-<<<<<<< HEAD
-        self.assertTrue(str(embedding_model_dir) in str(embedding_model_path))
-        self.run_predict(imported_embedding_id)
-=======
         self.assertTrue(str(embedding_model_dir) in str(embedding.embedding_model.path))
-        self.assertTrue(str(embedding_model_dir) in str(embedding.phraser_model.path))
-
         self.run_predict(imported_embedding_id)
 
 
@@ -206,5 +196,4 @@
         created_embedding = Embedding.objects.get(id=response.data['id'])
         self.test_embedding_id = created_embedding.id
         # Remove Embedding files after test is done
-        print_output("created embedding", created_embedding.task.status)
->>>>>>> 6079fe7e
+        print_output("created embedding", created_embedding.task.status)