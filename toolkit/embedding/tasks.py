import json
import os
import secrets

from celery.decorators import task
from gensim.models import word2vec

from toolkit.base_task import BaseTask
from toolkit.core.task.models import Task
from toolkit.elastic.searcher import ElasticSearcher
from toolkit.embedding.embedding import W2VEmbedding
from toolkit.embedding.models import Embedding, EmbeddingCluster
from toolkit.embedding.phraser import Phraser
from toolkit.embedding.word_cluster import WordCluster
from toolkit.settings import MODELS_DIR, NUM_WORKERS
from toolkit.tools.show_progress import ShowProgress
from toolkit.tools.text_processor import TextProcessor


@task(name="train_embedding", base=BaseTask)
def train_embedding(embedding_id):
    # retrieve embedding & task objects
    embedding_object = Embedding.objects.get(pk=embedding_id)
    task_object = embedding_object.task
    show_progress = ShowProgress(task_object, multiplier=1)
    show_progress.update_step('building phraser')
    show_progress.update_view(0)

    try:
        # retrieve indices from project 
        indices = embedding_object.project.indices
        field_data = json.loads(embedding_object.fields)
        max_documents = embedding_object.max_documents

        # create itrerator for phraser
        text_processor = TextProcessor(sentences=True, remove_stop_words=True, tokenize=True)
<<<<<<< HEAD
        sentences = ElasticSearcher(query=json.loads(embedding_object.query),
                                    indices=indices,
                                    field_data=field_data,
                                    output=ElasticSearcher.OUT_TEXT,
                                    callback_progress=show_progress,
                                    scroll_limit=max_documents,
                                    text_processor=text_processor)
        
=======
        sentences = ElasticSearcher(
            query=json.loads(embedding_object.query),
            indices=indices,
            field_data=field_data,
            output=ElasticSearcher.OUT_TEXT,
            callback_progress=show_progress,
            text_processor=text_processor
        )
>>>>>>> 898f7451

        # build phrase model
        phraser = Phraser(embedding_id)
        phraser.build(sentences)

        # Number of word2vec passes + one pass to vocabulary building
        num_passes = 5
        total_passes = num_passes + 1

        # update progress
        show_progress = ShowProgress(task_object, multiplier=total_passes)
        show_progress.update_step('building embedding')
        show_progress.update_view(0)

        # build new processor with phraser
        text_processor = TextProcessor(phraser=phraser, sentences=True, remove_stop_words=True, tokenize=True)

        # iterate again with built phrase model to include phrases in language model
<<<<<<< HEAD
        sentences = ElasticSearcher(query=json.loads(embedding_object.query),
                                    indices=indices,
                                    field_data=field_data,
                                    output=ElasticSearcher.OUT_TEXT,
                                    callback_progress=show_progress,
                                    scroll_limit=max_documents,
                                    text_processor=text_processor)
=======
        sentences = ElasticSearcher(
            query=json.loads(embedding_object.query),
            indices=indices,
            field_data=field_data,
            output=ElasticSearcher.OUT_TEXT,
            callback_progress=show_progress,
            text_processor=text_processor
        )
>>>>>>> 898f7451
        # word2vec model
        model = word2vec.Word2Vec(
            sentences,
            min_count=embedding_object.min_freq,
            size=embedding_object.num_dimensions,
            iter=int(num_passes),
            workers=NUM_WORKERS
        )

        # Save models
        show_progress.update_step('saving')
        model_path = os.path.join(MODELS_DIR, 'embedding', f'embedding_{str(embedding_id)}_{secrets.token_hex(10)}')
        phraser_path = os.path.join(MODELS_DIR, 'embedding', f'phraser_{str(embedding_id)}_{secrets.token_hex(10)}')
        model.save(model_path)
        phraser.save(phraser_path)

        # save model paths
        embedding_object.embedding_model.name = model_path
        embedding_object.phraser_model.name = phraser_path
        embedding_object.vocab_size = len(model.wv.vocab)
        embedding_object.save()

        # declare the job done
        show_progress.update_step('')
        show_progress.update_view(100.0)
        task_object.update_status(Task.STATUS_COMPLETED, set_time_completed=True)
        return True

    except Exception as e:
        # declare the job failed
        show_progress.update_errors(e)
        task_object.update_status(Task.STATUS_FAILED)
        return False


@task(name="cluster_embedding", base=BaseTask)
def cluster_embedding(clustering_id):
    # retrieve clustering object
    clustering_object = EmbeddingCluster.objects.get(pk=clustering_id)
    num_clusters = clustering_object.num_clusters

    task_object = clustering_object.task
    show_progress = ShowProgress(task_object, multiplier=1)

    show_progress.update_step('loading embedding')
    show_progress.update_view(0)

    try:
        embedding_id = clustering_object.embedding.pk
        embedding = W2VEmbedding(embedding_id)
        embedding.load()

        show_progress.update_step('clustering')
        show_progress.update_view(0)

        clustering = WordCluster(clustering_object.pk)
        clustering.cluster(embedding, num_clusters)

        show_progress.update_step('saving')
        show_progress.update_view(0)

        clustering_path = os.path.join(MODELS_DIR, 'embedding', f'cluster_{clustering_id}_{secrets.token_hex(10)}')
        clustering.save(clustering_path)

        # save clustering
        # TODO Ask what's actually being saved in this place.
        clustering_object.cluster_model = clustering_path
        clustering_object.save()

        # finish task
        show_progress.update_step('')
        show_progress.update_view(100.0)
        task_object.update_status(Task.STATUS_COMPLETED, set_time_completed=True)
        return True

    except Exception as e:
        # declare the job failed
        show_progress.update_errors(e)
        task_object.update_status(Task.STATUS_FAILED)
        raise<|MERGE_RESOLUTION|>--- conflicted
+++ resolved
@@ -34,7 +34,6 @@
 
         # create itrerator for phraser
         text_processor = TextProcessor(sentences=True, remove_stop_words=True, tokenize=True)
-<<<<<<< HEAD
         sentences = ElasticSearcher(query=json.loads(embedding_object.query),
                                     indices=indices,
                                     field_data=field_data,
@@ -43,16 +42,6 @@
                                     scroll_limit=max_documents,
                                     text_processor=text_processor)
         
-=======
-        sentences = ElasticSearcher(
-            query=json.loads(embedding_object.query),
-            indices=indices,
-            field_data=field_data,
-            output=ElasticSearcher.OUT_TEXT,
-            callback_progress=show_progress,
-            text_processor=text_processor
-        )
->>>>>>> 898f7451
 
         # build phrase model
         phraser = Phraser(embedding_id)
@@ -71,7 +60,6 @@
         text_processor = TextProcessor(phraser=phraser, sentences=True, remove_stop_words=True, tokenize=True)
 
         # iterate again with built phrase model to include phrases in language model
-<<<<<<< HEAD
         sentences = ElasticSearcher(query=json.loads(embedding_object.query),
                                     indices=indices,
                                     field_data=field_data,
@@ -79,16 +67,6 @@
                                     callback_progress=show_progress,
                                     scroll_limit=max_documents,
                                     text_processor=text_processor)
-=======
-        sentences = ElasticSearcher(
-            query=json.loads(embedding_object.query),
-            indices=indices,
-            field_data=field_data,
-            output=ElasticSearcher.OUT_TEXT,
-            callback_progress=show_progress,
-            text_processor=text_processor
-        )
->>>>>>> 898f7451
         # word2vec model
         model = word2vec.Word2Vec(
             sentences,
