import logging
import os
import pathlib
import warnings
from datetime import timedelta

import environ
from corsheaders.defaults import default_headers
from kombu import Exchange, Queue

<<<<<<< HEAD
from .helper_functions import download_bert_requirements, download_mlp_requirements, download_nltk_resources, parse_bool_env, parse_list_env_headers, parse_tuple_env_headers
=======
from .helper_functions import download_bert_requirements, download_mlp_requirements, download_nltk_resources, parse_bool_env, parse_list_env_headers, parse_tuple_env_headers, prepare_mandatory_directories
>>>>>>> 1c8990ce
from .logging_settings import setup_logging


# Ignore Python Warning base class
warnings.simplefilter(action="ignore", category=Warning)

env_file_path = os.getenv("TEXTA_ENV_FILE", None)
if env_file_path:
    environ.Env.read_env(env_file=env_file_path)

env = environ.Env()

# Used in cases where multiple Toolkit instances share resources like Elasticsearch or DB.
# Helps differentiate them when creating static index names.
DEPLOY_KEY = env.int("TEXTA_DEPLOY_KEY", default=1)

SEARCHER_FOLDER_KEY = "searcher"

### CORE SETTINGS ###
# NOTE: THESE ARE INITIAL VARIABLES IMPORTED FROM THE ENVIRONMENT
# DO NOT IMPORT THESE VARIABLES IN APPS, BECAUSE THEY CAN BE OVERWRITTEN WITH VALUES FROM DB
# INSTEAD USE get_setting_val() function, e.g.:
# from toolkit.helper_functions import get_core_setting
# ES_URL = get_core_setting("ES_URL")

CORE_SETTINGS = {
    "TEXTA_ES_URL": env("TEXTA_ES_URL", default="http://elastic-dev.texta.ee:9200"),
    "TEXTA_ES_PREFIX": env("TEXTA_ES_PREFIX", default=""),
    "TEXTA_ES_USERNAME": env("TEXTA_ES_USER", default=""),
    "TEXTA_ES_PASSWORD": env("TEXTA_ES_PASSWORD", default=""),
    "TEXTA_EVALUATOR_MEMORY_BUFFER_GB": env("TEXTA_EVALUATOR_MEMORY_BUFFER_GB", default="")
}
### END OF CORE SETTINGS ###

EVALUATOR_MEMORY_BUFFER_RATIO = 0.5

TEXTA_TAGS_KEY = "texta_facts"

# Build paths inside the project like this: os.path.join(BASE_DIR, ...)
BASE_DIR = os.path.dirname(os.path.dirname(os.path.abspath(__file__)))

# SECURITY WARNING: keep the secret key used in production secret!
SECRET_KEY = env("TEXTA_SECRET_KEY", default="eqr9sjz-&baah&c%ejkaorp)a1$q63y0%*a^&fv=y$(bbe5+(b")
# SECURITY WARNING: don"t run with debug turned on in production!
DEBUG = env.bool("TEXTA_DEBUG", default=True)
# ALLOWED HOSTS
ALLOWED_HOSTS = env.list("TEXTA_ALLOWED_HOSTS", default=["*"])

DATA_UPLOAD_MAX_MEMORY_SIZE = env.int("TEXTA_MAX_UPLOAD", default=1024 * 1024 * 1024)

NAN_LANGUAGE_TOKEN_KEY = "UNK"

# Directory of a placeholder plot image
EMPTY_PLOT_DIR = os.path.join(BASE_DIR, "toolkit", "tools", "default_plots", "no_plot.png")

# Application definition
INSTALLED_APPS = [
    "django.contrib.admin",
    "django.contrib.auth",
    "django.contrib.contenttypes",
    "django.contrib.sessions",
    "django.contrib.messages",
    "django.contrib.staticfiles",
    "django.contrib.sites",
    "corsheaders",
    "rest_framework",
    "rest_framework.authtoken",
    # Apps
    "toolkit.core",
    "toolkit.elastic",
    "toolkit.embedding",
    "toolkit.dataset_import",
    "toolkit.tagger",
    "toolkit.torchtagger",
    "toolkit.bert_tagger",
    "toolkit.mlp",
    "toolkit.topic_analyzer",
    "toolkit.regex_tagger",
    "toolkit.anonymizer",
    "toolkit.docparser",
    "toolkit.evaluator",
    "toolkit.summarizer",
    "toolkit.celery_management",
    # TEXTA Extension Apps
    # "docscraper",
    # THIRD PARTY
    # https://github.com/goinnn/django-multiselectfield
    "multiselectfield",
    "django_filters",
    # "rest_auth" https://github.com/Tivix/django-rest-auth
    "rest_auth",
    "allauth",
    "allauth.account",
    "allauth.socialaccount",
    "rest_auth.registration",
    "django_extensions",
    "drf_yasg",
]

# For registration (see: https://django-rest-auth.readthedocs.io/en/latest/installation.html#registration-optional)
SITE_ID = 1
EMAIL_BACKEND = "django.core.mail.backends.console.EmailBackend"
# email verification is false because we don"t have server configured
ACCOUNT_EMAIL_VERIFICATION = "none"

# For corsheaders/external frontend
CSRF_HEADER_NAME = "HTTP_X_XSRF_TOKEN"
CSRF_COOKIE_NAME = "XSRF-TOKEN"
# For accessing a live backend server locally.
CORS_ORIGIN_WHITELIST = ["http://localhost:4200", 'https://law-test-8795b.web.app']
CSRF_TRUSTED_ORIGINS = ["localhost"]
CORS_ALLOW_HEADERS = list(default_headers) + ["x-xsrf-token"]
CORS_ALLOW_CREDENTIALS = env.bool("TEXTA_CORS_ALLOW_CREDENTIALS", default=True)
CORS_ALLOW_ALL_ORIGINS = env.bool("TEXTA_CORS_ALLOW_ALL_ORIGINS", default=False)

# CF UAA OAUTH OPTIONS
USE_UAA = env.bool("TEXTA_USE_UAA", default=False)
# UAA server URL
UAA_URL = env("TEXTA_UAA_URL", default="http://localhost:8080/uaa")
# Callback URL defined on the UAA server, to which the user will be redirected after logging in on UAA
UAA_REDIRECT_URI = env("TEXTA_UAA_REDIRECT_URI", default="http://localhost:8000/api/v1/uaa/callback")
# TEXTA front URL where the user will be redirected after the redirect_uri
UAA_FRONT_REDIRECT_URL = env("TEXTA_UAA_FRONT_REDIRECT_URL", default="http://localhost:4200/oauth")
# OAuth client application (eg texta_toolkit) id and secret.
UAA_CLIENT_ID = env("TEXTA_UAA_CLIENT_ID", default="login")
UAA_CLIENT_SECRET = env("TEXTA_UAA_CLIENT_SECRET", default="loginsecret")
# For reference:
# https://docs.cloudfoundry.org/concepts/architecture/uaa.html
# https://docs.cloudfoundry.org/api/uaa/version/74.24.0/index.html
# https://www.oauth.com/


REST_FRAMEWORK = {
    "DEFAULT_RENDERER_CLASSES": (
        "rest_framework.renderers.JSONRenderer",
        "rest_framework.renderers.BrowsableAPIRenderer",
    ),
    "DEFAULT_PERMISSION_CLASSES": (
        "rest_framework.permissions.IsAuthenticated",
    ),
    "DEFAULT_VERSIONING_CLASS": "rest_framework.versioning.NamespaceVersioning",
    "DEFAULT_VERSION": "v2",
    "ALLOWED_VERSIONS": ["v1", "v2"],
    "DEFAULT_AUTHENTICATION_CLASSES": [
        # For DRF API browser pages
        "rest_framework.authentication.SessionAuthentication",
        # For authenticating requests with the Token
        "rest_framework.authentication.TokenAuthentication",
    ],
    "DEFAULT_METADATA_CLASS": "toolkit.metadata.CustomMetadata",
    "DEFAULT_PAGINATION_CLASS": "toolkit.pagination.PageNumberPaginationDataOnly",
    "PAGE_SIZE": 30,
}

# Optionally include UaaAuthentication for CloudFoundry UAA OAuth 2.0 authentication
if USE_UAA:
    REST_FRAMEWORK['DEFAULT_AUTHENTICATION_CLASSES'].insert(0, "toolkit.uaa_auth.authentication.UaaAuthentication")

REST_AUTH_SERIALIZERS = {
    "USER_DETAILS_SERIALIZER": "toolkit.core.user_profile.serializers.UserSerializer",
}

MIDDLEWARE = [
    "corsheaders.middleware.CorsMiddleware",
    "django.middleware.security.SecurityMiddleware",
    "django.contrib.sessions.middleware.SessionMiddleware",
    "django.middleware.common.CommonMiddleware",
    "django.contrib.auth.middleware.AuthenticationMiddleware",
    "django.contrib.messages.middleware.MessageMiddleware",
    "django.middleware.clickjacking.XFrameOptionsMiddleware",
]

# we can optionally disable csrf for testing purposes
USE_CSRF = env.bool("TEXTA_USE_CSRF", default=False)
if USE_CSRF:
    MIDDLEWARE.append("django.middleware.csrf.CsrfViewMiddleware")
else:
    # Add additional middleware to turn off the CSRF handling in the SessionsMiddleware.
    MIDDLEWARE.append("toolkit.tools.common_utils.DisableCSRFMiddleware")

ROOT_URLCONF = "toolkit.urls"

TEMPLATES = [
    {
        "BACKEND": "django.template.backends.django.DjangoTemplates",
        "DIRS": [],
        "APP_DIRS": True,
        "OPTIONS": {
            "context_processors": [
                "django.template.context_processors.debug",
                "django.template.context_processors.request",
                "django.contrib.auth.context_processors.auth",
                "django.contrib.messages.context_processors.messages",
            ],
        },
    },
]

WSGI_APPLICATION = "toolkit.wsgi.application"

DATABASES = {
    "default": {
        "ENGINE": env("DJANGO_DATABASE_ENGINE", default="django.db.backends.sqlite3"),
        "NAME": env("DJANGO_DATABASE_NAME", default=os.path.join(BASE_DIR, "data", "db.sqlite3")),
        "USER": env("DJANGO_DATABASE_USER", default=""),  # Not used with sqlite3.
        "PASSWORD": env("DJANGO_DATABASE_PASSWORD", default=""),  # Not used with sqlite3.
        "HOST": env("DJANGO_DATABASE_HOST", default=""),
        # Set to empty string for localhost. Not used with sqlite3.
        "PORT": env("DJANGO_DATABASE_PORT", default=""),
        # Set to empty string for default. Not used with sqlite3.
        "BACKUP_COUNT": 5,
    }
}

# Password validation
AUTH_PASSWORD_VALIDATORS = [
    {
        "NAME": "django.contrib.auth.password_validation.UserAttributeSimilarityValidator",
    },
    {
        "NAME": "django.contrib.auth.password_validation.MinimumLengthValidator",
    },
    {
        "NAME": "django.contrib.auth.password_validation.CommonPasswordValidator",
    },
    {
        "NAME": "django.contrib.auth.password_validation.NumericPasswordValidator",
    },
]

# Internationalization
LANGUAGE_CODE = "en"
TIME_ZONE = "Europe/Tallinn"
USE_I18N = True
USE_L10N = True
USE_TZ = True

# Static files (CSS, JavaScript, Images)
# https://docs.djangoproject.com/en/2.1/howto/static-files/

STATIC_URL = "/static/"
STATIC_ROOT = os.path.join(BASE_DIR, "static")

ELASTIC_CLUSTER_VERSION = env.int("TEXTA_ELASTIC_VERSION", default=7)

# OTHER ELASTICSEARCH OPTIONS
ES_CONNECTION_PARAMETERS = {
    "use_ssl": env.bool("TEXTA_ES_USE_SSL", default=False),
    "verify_certs": env.bool("TEXTA_ES_VERIFY_CERTS", default=False),
    "ca_certs": env("TEXTA_ES_CA_CERT_PATH", default=None),
    "client_cert": env("TEXTA_ES_CLIENT_CERT_PATH", default=None),
    "client_key": env("TEXTA_ES_CLIENT_KEY_PATH", default=None),
    "timeout": env.int("TEXTA_ES_TIMEOUT", default=60),
    "sniff_on_start": env.bool("TEXTA_ES_SNIFF_ON_START", default=True),
    "sniff_on_connection_fail": env.bool("TEXTA_ES_SNIFF_ON_FAIL", default=True)
}

# CELERY
BROKER_URL = env('TEXTA_REDIS_URL', default='redis://localhost:6379')
CELERY_RESULT_BACKEND = BROKER_URL
CELERY_ACCEPT_CONTENT = ["application/json"]
CELERY_TASK_SERIALIZER = "json"
CELERY_RESULT_SERIALIZER = "json"
CELERY_TIMEZONE = TIME_ZONE
CELERYD_PREFETCH_MULTIPLIER = 1
CELERY_ALWAYS_EAGER = env.bool("TEXTA_CELERY_ALWAYS_EAGER", default=False)
CELERY_LONG_TERM_TASK_QUEUE = "long_term_tasks"
CELERY_SHORT_TERM_TASK_QUEUE = "short_term_tasks"
CELERY_MLP_TASK_QUEUE = "mlp_queue"

CELERY_QUEUES = (
    Queue(CELERY_LONG_TERM_TASK_QUEUE, exchange=CELERY_LONG_TERM_TASK_QUEUE, routing_key=CELERY_LONG_TERM_TASK_QUEUE),
    Queue(CELERY_SHORT_TERM_TASK_QUEUE, exchange=CELERY_SHORT_TERM_TASK_QUEUE, routing_key=CELERY_SHORT_TERM_TASK_QUEUE),
    Queue(CELERY_MLP_TASK_QUEUE, exchange=CELERY_MLP_TASK_QUEUE, routing_key=CELERY_MLP_TASK_QUEUE),
)

# By default use the queue for short term tasks, unless specified to use the long term one.
CELERY_DEFAULT_QUEUE = 'short_term_tasks'
CELERY_DEFAULT_EXCHANGE = 'short_term_tasks'
CELERY_DEFAULT_ROUTING_KEY = 'short_term_tasks'

CELERYBEAT_SCHEDULE = {
    'sync_indices_in_elasticsearch': {
        'task': 'sync_indices_in_elasticsearch',
        'schedule': timedelta(minutes=1),
        'options': {"queue": CELERY_DEFAULT_QUEUE}
    }
}

### DATA DIRECTORIES

# data dir for files generated by TK
DATA_DIR = env("TEXTA_DATA_DIR", default=os.path.join(BASE_DIR, "data"))
# base dir for 3rd party models (e.g. MLP or BERT)
# defaults to "external" in data dir
EXTERNAL_DATA_DIR = env("TEXTA_EXTERNAL_DATA_DIR", default=os.path.join(DATA_DIR, "external"))
# cache folder for BERT
CACHE_DIR_DEFAULT = os.path.join(EXTERNAL_DATA_DIR, ".cache")
CACHE_DIR = env("TEXTA_CACHE_DIR", default=CACHE_DIR_DEFAULT)
BERT_CACHE_DIR = os.path.join(CACHE_DIR, "bert")
# tk trained models dir
MODELS_DIR_DEFAULT = os.path.join(DATA_DIR, "models")
RELATIVE_MODELS_PATH = env("TEXTA_RELATIVE_MODELS_DIR", default=MODELS_DIR_DEFAULT)
# MLP model dir
MLP_MODEL_DIRECTORY = env("TEXTA_MLP_MODEL_DIRECTORY_PATH", default=os.path.join(EXTERNAL_DATA_DIR, "mlp"))
# BERT pretrained models
BERT_PRETRAINED_MODEL_DIRECTORY = os.path.join(EXTERNAL_DATA_DIR, "bert_tagger", "pretrained")
# BERT fine-tuned models
BERT_FINETUNED_MODEL_DIRECTORY = os.path.join(RELATIVE_MODELS_PATH, "bert_tagger", "fine_tuned")
# NLTK data dir
NLTK_DATA_DIRECTORY = env("TEXTA_NLTK_DATA_DIRECTORY_PATH", default=os.path.join(EXTERNAL_DATA_DIR, "nltk"))

# create protected media dirs
MEDIA_DIR = os.path.join(DATA_DIR, "media")
MEDIA_URL = "data/media/"

LOG_PATH = os.path.join(DATA_DIR, "log")

UPLOAD_PATH = os.path.join(DATA_DIR, "upload")

# Path to the directory containing test files
TEST_DATA_DIR = os.path.join(DATA_DIR, "test")

# default BERT models
DEFAULT_BERT_MODELS = env.list("TEXTA_BERT_MODELS", default=["bert-base-multilingual-cased", "EMBEDDIA/finest-bert", "bert-base-uncased"])

# default MLP languages
<<<<<<< HEAD
DEFAULT_MLP_LANGUAGE_CODES = parse_list_env_headers("TEXTA_LANGUAGE_CODES", [])

# default DS choices
DEFAULT_TEXTA_DATASOURCE_CHOICES = parse_tuple_env_headers("TEXTA_DATASOURCE_CHOICES",
                                                           [('emails', 'emails'), ('news articles', 'news articles'), ('comments', 'comments'), ('court decisions', 'court decisions'), ('tweets', 'tweets'), ('forum posts', 'forum posts'), ('formal documents', 'formal documents'), ('other', 'other')])
=======
DEFAULT_MLP_LANGUAGE_CODES = env.list("TEXTA_LANGUAGE_CODES", default=[])
>>>>>>> 1c8990ce

# default DS choices
DEFAULT_TEXTA_DATASOURCE_CHOICES = parse_tuple_env_headers("TEXTA_DATASOURCE_CHOICES", [
    ('emails', 'emails'),
    ('news articles', 'news articles'),
    ('comments', 'comments'),
    ('court decisions', 'court decisions'),
    ('tweets', 'tweets'),
    ('forum posts', 'forum posts'),
    ('formal documents', 'formal documents'),
    ('other', 'other')
])

# Logger IDs, used in apps.
INFO_LOGGER = "info_logger"
ERROR_LOGGER = "error_logger"
# Paths to info and error log files.
INFO_LOG_FILE_NAME = os.path.join(LOG_PATH, "info.log")
ERROR_LOG_FILE_NAME = os.path.join(LOG_PATH, "error.log")
LOGGING = setup_logging(INFO_LOG_FILE_NAME, ERROR_LOG_FILE_NAME, INFO_LOGGER, ERROR_LOGGER)

# Swagger Documentation
SWAGGER_SETTINGS = {
    "DEFAULT_AUTO_SCHEMA_CLASS": "toolkit.tools.swagger.CompoundTagsSchema"
}

ALLOW_BERT_MODEL_DOWNLOADS = env.bool("TEXTA_ALLOW_BERT_MODEL_DOWNLOADS", default=True)

RELATIVE_PROJECT_DATA_PATH = env("TOOLKIT_PROJECT_DATA_PATH", default=os.path.join(DATA_DIR, "projects"))

# Different types of models
MODEL_TYPES = ["embedding", "tagger", "torchtagger", "bert_tagger"]

# Ensure all the folders exists before downloading the resources.
prepare_mandatory_directories(
    EXTERNAL_DATA_DIR,
    BERT_PRETRAINED_MODEL_DIRECTORY,
    BERT_FINETUNED_MODEL_DIRECTORY,
    NLTK_DATA_DIRECTORY,
    MEDIA_DIR,
    LOG_PATH,
    UPLOAD_PATH,
    TEST_DATA_DIR,
    RELATIVE_PROJECT_DATA_PATH,
    *[os.path.join(RELATIVE_MODELS_PATH, model_type) for model_type in MODEL_TYPES]
)

### RESOURCE DOWNLOADS
SKIP_MLP_RESOURCES = env.bool("SKIP_MLP_RESOURCES", default=False)
if SKIP_MLP_RESOURCES is False:
    download_mlp_requirements(MLP_MODEL_DIRECTORY, DEFAULT_MLP_LANGUAGE_CODES, logging.getLogger(INFO_LOGGER))

SKIP_BERT_RESOURCES = env.bool("SKIP_BERT_RESOURCES", default=False)
if SKIP_BERT_RESOURCES is False:
    # Download pretrained models with weights initiated for binary classification (using state dict with initialized weights is disabled for multiclass)
    download_bert_requirements(BERT_PRETRAINED_MODEL_DIRECTORY, DEFAULT_BERT_MODELS, BERT_CACHE_DIR, logging.getLogger(INFO_LOGGER), num_labels=2)

SKIP_NLTK_RESOURCES = env.bool("SKIP_NLTK_RESOURCES", default=False)
if SKIP_NLTK_RESOURCES is False:
    download_nltk_resources(NLTK_DATA_DIRECTORY)<|MERGE_RESOLUTION|>--- conflicted
+++ resolved
@@ -8,11 +8,7 @@
 from corsheaders.defaults import default_headers
 from kombu import Exchange, Queue
 
-<<<<<<< HEAD
-from .helper_functions import download_bert_requirements, download_mlp_requirements, download_nltk_resources, parse_bool_env, parse_list_env_headers, parse_tuple_env_headers
-=======
 from .helper_functions import download_bert_requirements, download_mlp_requirements, download_nltk_resources, parse_bool_env, parse_list_env_headers, parse_tuple_env_headers, prepare_mandatory_directories
->>>>>>> 1c8990ce
 from .logging_settings import setup_logging
 
 
@@ -340,15 +336,7 @@
 DEFAULT_BERT_MODELS = env.list("TEXTA_BERT_MODELS", default=["bert-base-multilingual-cased", "EMBEDDIA/finest-bert", "bert-base-uncased"])
 
 # default MLP languages
-<<<<<<< HEAD
-DEFAULT_MLP_LANGUAGE_CODES = parse_list_env_headers("TEXTA_LANGUAGE_CODES", [])
-
-# default DS choices
-DEFAULT_TEXTA_DATASOURCE_CHOICES = parse_tuple_env_headers("TEXTA_DATASOURCE_CHOICES",
-                                                           [('emails', 'emails'), ('news articles', 'news articles'), ('comments', 'comments'), ('court decisions', 'court decisions'), ('tweets', 'tweets'), ('forum posts', 'forum posts'), ('formal documents', 'formal documents'), ('other', 'other')])
-=======
 DEFAULT_MLP_LANGUAGE_CODES = env.list("TEXTA_LANGUAGE_CODES", default=[])
->>>>>>> 1c8990ce
 
 # default DS choices
 DEFAULT_TEXTA_DATASOURCE_CHOICES = parse_tuple_env_headers("TEXTA_DATASOURCE_CHOICES", [
