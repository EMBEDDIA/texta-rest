--- conflicted
+++ resolved
@@ -287,16 +287,14 @@
     return new_test_index_name
 
 
-<<<<<<< HEAD
+def wrap_in_list(item):
+    if isinstance(item, list):
+        return item
+    else:
+        return [item]
+
 def prepare_mandatory_directories(*directories):
     for directory_path in directories:
         path = pathlib.Path(directory_path)
         if not path.exists():
-            path.mkdir(parents=True, exist_ok=True)
-=======
-def wrap_in_list(item):
-    if isinstance(item, list):
-        return item
-    else:
-        return [item]
->>>>>>> 73648b33
+            path.mkdir(parents=True, exist_ok=True)