from typing import List

from django.contrib.auth.models import User
from django.urls import reverse
from rest_framework import serializers

from toolkit.core import choices as choices
from toolkit.core.project.models import Project
from toolkit.core.project.validators import check_if_in_elastic
from toolkit.elastic.tools.core import ElasticCore
from toolkit.elastic.tools.searcher import EMPTY_QUERY
from toolkit.elastic.index.serializers import IndexSerializer


class ExportSearcherResultsSerializer(serializers.Serializer):
    indices = serializers.ListField(child=serializers.CharField(), default=[])
    query = serializers.JSONField(help_text="Which query results to fetch.", default=EMPTY_QUERY)


class ProjectSearchByQuerySerializer(serializers.Serializer):
    query = serializers.JSONField(help_text='Query to search', default=EMPTY_QUERY)
    indices = serializers.ListField(default=None,
                                    required=False,
                                    help_text='Indices in project to apply query on. Default: empty (all indices in project)')
    output_type = serializers.ChoiceField(choices=choices.OUTPUT_CHOICES,
                                          default=None,
                                          required=False,
                                          help_text='Document response type')


class ProjectDocumentSerializer(serializers.Serializer):
    indices = serializers.ListField(default=None,
                                    required=False,
                                    help_text='Indices to search in')
    doc_id = serializers.CharField(required=True, help_text='document id to search for')


class ProjectSimplifiedSearchSerializer(serializers.Serializer):
    match_text = serializers.CharField(help_text='String of list of strings to match.')
    match_type = serializers.ChoiceField(
        choices=choices.MATCH_CHOICES,
        help_text='Match type to apply. Default: match.',
        default='word',
        required=False
    )
    match_indices = serializers.ListField(
        child=serializers.CharField(),
        help_text='Match from specific indices in project. Default: EMPTY - all indices are used.',
        default=None,
        required=False
    )
    match_fields = serializers.ListField(
        child=serializers.CharField(),
        help_text='Match from specific fields in project. Default: EMPTY - all fields are used.',
        default=None,
        required=False
    )
    operator = serializers.ChoiceField(
        choices=choices.OPERATOR_CHOICES,
        help_text=f'Operator to use in search.',
        default='must',
        required=False
    )
    size = serializers.IntegerField(
        default=10,
        help_text='Number of documents returned',
        required=False
    )


class ProjectGetFactsSerializer(serializers.Serializer):
    indices = IndexSerializer(many=True, default=[], help_text="Which indices to use for the fact search.")

    values_per_name = serializers.IntegerField(
        default=choices.DEFAULT_VALUES_PER_NAME,
        help_text=f'Number of fact values per fact name. Default: 10.'
    )
    output_type = serializers.ChoiceField(
        choices=((True, 'fact names with values'), (False, 'fact names without values')),
        help_text=f'Include fact values in output. Default: True', default=True
    )


class ProjectSerializer(serializers.HyperlinkedModelSerializer):
    title = serializers.CharField(required=True)
    indices = serializers.ListField(default=[], child=serializers.CharField(), source="get_indices", validators=[check_if_in_elastic])
    users = serializers.HyperlinkedRelatedField(many=True, view_name='user-detail', queryset=User.objects.all(), )
    author_username = serializers.CharField(source='author.username', read_only=True)
    resources = serializers.SerializerMethodField()


    def update(self, instance, validated_data):
        from toolkit.elastic.index.models import Index

        if "title" in validated_data:
            instance.title = validated_data["title"]
            instance.save()

        if "get_indices" in validated_data:
            ec = ElasticCore()
            ec.syncher()
            container = []
            for index_name in validated_data["get_indices"]:
                index, is_created = Index.objects.get_or_create(name=index_name)
                container.append(index)

            instance.indices.set(container)
            instance.save()

        if "users" in validated_data:
            instance.users.set(validated_data["users"])
            instance.save()

        return instance


    def create(self, validated_data):
        from toolkit.elastic.index.models import Index
        indices: List[str] = validated_data["get_indices"]
        title = validated_data["title"]
        users = validated_data["users"]
        author = self.context["request"].user
        # create object
        project = Project.objects.create(title=title, author=author)
        project.users.set(users)
        # only run if indices given as we might not have elastic running
        if indices:
            ec = ElasticCore()
            ec.syncher()
            for index_name in indices:
                index, is_created = Index.objects.get_or_create(name=index_name)
                project.indices.add(index)
        # save project
        project.save()
        return project


    class Meta:
        model = Project
        fields = ('url', 'id', 'title', 'author_username', 'users', 'indices', 'resources',)
        read_only_fields = ('author_username', 'resources',)


    def get_resources(self, obj):
        request = self.context.get('request')
        api_version = self.context["request"].version
        version_prefix = f'/api/{api_version}'
        base_url = request.build_absolute_uri(f'{version_prefix}/projects/{obj.id}/')
        resource_dict = {}

        if api_version == 'v2':
            resources = (
                'lexicons',
                'elastic/reindexer',
                'elastic/index_splitter',
                'elastic/dataset_imports',
                'elastic/face_analyzer',
                'elastic/scroll',
                'searches',
                'embeddings',
                'topic_analyzer',
                'taggers',
                'tagger_groups',
                'torchtaggers',
                'bert_taggers',
                'regex_taggers',
                'anonymizers',
                'regex_tagger_groups',
                'mlp_index',
<<<<<<< HEAD
                'evaluators',
                'summarizer_index'
=======
                'lang_index',
                'evaluators'
>>>>>>> 8c4d2b1b
            )
        elif api_version == 'v1':
            resources = (
                'lexicons',
                'reindexer',
                'index_splitter',
                'dataset_imports',
                'searches',
                'scroll',
                'clustering',
                'embeddings',
                'taggers',
                'tagger_groups',
                'torchtaggers',
                'bert_taggers',
                'regex_taggers',
                'anonymizers',
                'regex_tagger_groups',
                'mlp_index',
<<<<<<< HEAD
                'evaluators',
                'summarizer_index'
=======
                'lang_index',
                'evaluators'
>>>>>>> 8c4d2b1b
            )

        for resource_name in resources:
            resource_dict[resource_name] = f'{base_url}{resource_name}/'

        additional_urls = ['mlp_texts', 'mlp_docs', 'summarizer_summarize']
        for item in additional_urls:
            view_url = reverse(f"{api_version}:{item}")
            resource_dict[item] = request.build_absolute_uri(view_url)

        importer_uri = reverse(f"{api_version}:document_import", kwargs={"pk": obj.id})
        resource_dict["document_import_api"] = request.build_absolute_uri(importer_uri)
        return resource_dict


class ProjectSuggestFactValuesSerializer(serializers.Serializer):
    limit = serializers.IntegerField(default=choices.DEFAULT_VALUES_PER_NAME,
                                     help_text=f'Number of suggestions. Default: {choices.DEFAULT_SUGGESTION_LIMIT}.')
    startswith = serializers.CharField(help_text=f'The string to autocomplete fact values with.', allow_blank=True)
    fact_name = serializers.CharField(help_text='Fact name from which to suggest values.')
    indices = serializers.ListField(child=serializers.CharField(), default=[], required=False, help_text="Which indices to use for the fact search.")


class CountIndicesSerializer(serializers.Serializer):
    indices = serializers.ListField(child=serializers.CharField(), default=[], help_text="Which indices to use for the count.")


class ProjectSuggestFactNamesSerializer(serializers.Serializer):
    limit = serializers.IntegerField(default=choices.DEFAULT_VALUES_PER_NAME,
                                     help_text=f'Number of suggestions. Default: {choices.DEFAULT_SUGGESTION_LIMIT}.')
    startswith = serializers.CharField(help_text=f'The string to autocomplete fact names with.', allow_blank=True)
    indices = IndexSerializer(many=True, default=[], help_text="Which indices to use for the fact search.")


class ProjectGetSpamSerializer(serializers.Serializer):
    target_field = serializers.CharField(required=True, help_text="Name of the Elasticsearch field you want to use for analysis.")
    from_date = serializers.CharField(default="now-1h", help_text="Lower threshold for limiting the date range. Accepts timestamps and Elasticsearch date math.")
    to_date = serializers.CharField(default="now", help_text="Upper threshold for limiting the date range. Accepts timestamps and Elasticsearch date math.")
    date_field = serializers.CharField(required=True, help_text="Name of the Elasticsearch field you want to use to limit the date range.")
    aggregation_size = serializers.IntegerField(min_value=1, max_value=10000, default=10, help_text="Number of how many items should be returned per aggregation.")
    min_doc_count = serializers.IntegerField(min_value=1, default=10, help_text="Number to set the minimum document matches that are returned.")
    common_feature_fields = serializers.ListField(child=serializers.CharField(), help_text="Elasticsearch field names to match common patterns.")<|MERGE_RESOLUTION|>--- conflicted
+++ resolved
@@ -167,13 +167,9 @@
                 'anonymizers',
                 'regex_tagger_groups',
                 'mlp_index',
-<<<<<<< HEAD
+                'lang_index',
                 'evaluators',
                 'summarizer_index'
-=======
-                'lang_index',
-                'evaluators'
->>>>>>> 8c4d2b1b
             )
         elif api_version == 'v1':
             resources = (
@@ -193,13 +189,9 @@
                 'anonymizers',
                 'regex_tagger_groups',
                 'mlp_index',
-<<<<<<< HEAD
+                'lang_index',
                 'evaluators',
                 'summarizer_index'
-=======
-                'lang_index',
-                'evaluators'
->>>>>>> 8c4d2b1b
             )
 
         for resource_name in resources:
