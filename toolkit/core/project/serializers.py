--- conflicted
+++ resolved
@@ -147,29 +147,6 @@
         version_prefix = f'/api/{api_version}'
         base_url = request.build_absolute_uri(f'{version_prefix}/projects/{obj.id}/')
         resource_dict = {}
-<<<<<<< HEAD
-        resources = (
-            'lexicons',
-            'reindexer',
-            'index_splitter',
-            'dataset_imports',
-            'searches',
-            'scroll',
-            'clustering',
-            'embeddings',
-            'embedding_clusters',
-            'taggers',
-            'tagger_groups',
-            'torchtaggers',
-            'bert_taggers',
-            'regex_taggers',
-            'anonymizers',
-            'regex_tagger_groups',
-            'mlp_index',
-            'evaluators'
-
-        )
-=======
 
         if api_version == 'v2':
             resources = (
@@ -190,6 +167,7 @@
                 'anonymizers',
                 'regex_tagger_groups',
                 'mlp_index',
+                'evaluators'
             )
         elif api_version == 'v1':
             resources = (
@@ -209,9 +187,9 @@
                 'anonymizers',
                 'regex_tagger_groups',
                 'mlp_index',
+                'evaluators'
             )
 
->>>>>>> ab1ac11e
         for resource_name in resources:
             resource_dict[resource_name] = f'{base_url}{resource_name}/'
 
