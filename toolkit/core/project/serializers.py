--- conflicted
+++ resolved
@@ -234,12 +234,9 @@
                 'evaluators',
                 'summarizer_index',
                 'rakun_extractors',
-<<<<<<< HEAD
+                'crf_extractors',
                 'annotator',
                 'labelset'
-=======
-                'crf_extractors'
->>>>>>> 51f2190c
             )
         elif api_version == 'v1':
             resources = (
@@ -266,10 +263,7 @@
                 'summarizer_index',
                 'apply_analyzers',
                 'rakun_extractors',
-<<<<<<< HEAD
-=======
                 'crf_extractors'
->>>>>>> 51f2190c
             )
 
         for resource_name in resources:
