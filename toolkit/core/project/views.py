from django.db.models.query import QuerySet
from rest_framework import viewsets, status, permissions
from rest_framework.response import Response
from rest_framework.views import APIView
from rest_framework.decorators import action

from toolkit.permissions.project_permissions import ProjectAllowed
from toolkit.core.project.models import Project
from toolkit.core.project.serializers import (
    ProjectSerializer,
    GetFactsSerializer,
    SearchSerializer,
    ProjectAdminSerializer,
)
from toolkit.elastic.core import ElasticCore
from toolkit.elastic.aggregator import ElasticAggregator
from toolkit.elastic.searcher import ElasticSearcher
from toolkit.elastic.query import Query


def get_payload(request):
    if request.GET:
        data = request.GET
    elif request.POST:
        data = request.POST
    else:
        data = {}
    return data


class ProjectViewSet(viewsets.ModelViewSet):
    serializer_class = ProjectSerializer
    permission_classes = (
        permissions.IsAuthenticated,
        ProjectAllowed,
    )

    def perform_create(self, serializer):
        serializer.save(owner=self.request.user)

    def get_queryset(self):
        queryset = Project.objects.all()
        current_user = self.request.user
        if not current_user.is_superuser:
            queryset = (queryset.filter(owner=current_user) | queryset.filter(users=current_user)).distinct()
        return queryset

<<<<<<< HEAD
    #def get_serializer_class(self):
    #    if self.request.user.is_superuser:
    #        return ProjectAdminSerializer
    #    return ProjectSerializer
=======
    def get_serializer_class(self):
        if self.action == 'get_facts':
            return GetFactsSerializer
        if self.action == 'search':
            return SearchSerializer
        if self.request.user.is_superuser:
            return ProjectAdminSerializer
        return ProjectSerializer
>>>>>>> 006da037

    @action(detail=True, methods=['get', 'post'])
    def get_fields(self, request, pk=None, project_pk=None):
        project_object = self.get_object()
        project_indices = list(project_object.indices)
        if not project_indices:
            return Response({'error': 'project has no indices'}, status=status.HTTP_400_BAD_REQUEST)
        fields = project_object.get_elastic_fields()
        field_map = {}
        for field in fields:
            if field['index'] not in field_map:
                field_map[field['index']] = []
            field_info = dict(field)
            del field_info['index']
            field_map[field['index']].append(field_info)
        field_map_list = [{'index': k, 'fields': v} for k, v in field_map.items()]
        return Response(field_map_list, status=status.HTTP_200_OK)

    @action(detail=True, methods=['get', 'post'], serializer_class=GetFactsSerializer)
    def get_facts(self, request, pk=None, project_pk=None):
        data = get_payload(request)
        serializer = GetFactsSerializer(data=data)
        if not serializer.is_valid():
            return Response({'error': serializer.errors}, status=status.HTTP_400_BAD_REQUEST)
        project_object = self.get_object()
        project_indices = list(project_object.indices)
        if not project_indices:
            return Response({'error': 'project has no indices'}, status=status.HTTP_400_BAD_REQUEST)
        vals_per_name = serializer.validated_data['values_per_name']
        include_values = serializer.validated_data['output_type']
        fact_map = ElasticAggregator(indices=project_indices).facts(size=vals_per_name, include_values=include_values)
        fact_map_list = [{'name': k, 'values': v} for k, v in fact_map.items()]
        return Response(fact_map_list, status=status.HTTP_200_OK)

    @action(detail=True, methods=['get', 'post'], serializer_class=SearchSerializer)
    def search(self, request, pk=None, project_pk=None):
        data = get_payload(request)
        serializer = SearchSerializer(data=data)
        if not serializer.is_valid():
            return Response({'error': serializer.errors}, status=status.HTTP_400_BAD_REQUEST)
        project_object = self.get_object()
        project_indices = list(project_object.indices)
        
        # TODO: test if indices & fields are valid

        if not project_indices:
            return Response({'error': 'project has no indices'}, status=status.HTTP_400_BAD_REQUEST)

        es = ElasticSearcher(indices=project_indices, output='doc')
        q = Query()

        # if input is string, convert to list
        # if unknown format, return error
        match_text = serializer.validated_data['match_text']
        if isinstance(match_text, list):
            match_texts = [str(item) for item in match_text if item]
        elif isinstance(match_text, str):
            match_texts = [match_text]
        else:
            return Response({'error': f'match text is in unknown format: {match_text}'}, status=status.HTTP_400_BAD_REQUEST)

        # add query filters
        for item in match_texts:
            q.add_string_filter(item)
        # update query
        es.update_query(q.query)
        # retrieve results
        results = es.search()
        return Response(results, status=status.HTTP_200_OK)<|MERGE_RESOLUTION|>--- conflicted
+++ resolved
@@ -45,12 +45,6 @@
             queryset = (queryset.filter(owner=current_user) | queryset.filter(users=current_user)).distinct()
         return queryset
 
-<<<<<<< HEAD
-    #def get_serializer_class(self):
-    #    if self.request.user.is_superuser:
-    #        return ProjectAdminSerializer
-    #    return ProjectSerializer
-=======
     def get_serializer_class(self):
         if self.action == 'get_facts':
             return GetFactsSerializer
@@ -59,7 +53,6 @@
         if self.request.user.is_superuser:
             return ProjectAdminSerializer
         return ProjectSerializer
->>>>>>> 006da037
 
     @action(detail=True, methods=['get', 'post'])
     def get_fields(self, request, pk=None, project_pk=None):
