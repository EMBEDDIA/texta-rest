import json
import pathlib

import elasticsearch
import elasticsearch_dsl
import rest_framework.filters as drf_filters
from django.contrib.auth.models import User
from django.db.models import Q
from django.urls import reverse
from django_filters import rest_framework as filters
from rest_framework import permissions, status, viewsets
from rest_framework.decorators import action
from rest_framework.exceptions import ValidationError
from rest_framework.generics import GenericAPIView, get_object_or_404
from rest_framework.permissions import IsAuthenticated
from rest_framework.response import Response
from rest_framework.views import APIView
from texta_elastic.aggregator import ElasticAggregator
from texta_elastic.core import ElasticCore
from texta_elastic.document import ElasticDocument
from texta_elastic.query import Query
from texta_elastic.searcher import ElasticSearcher
from texta_elastic.spam_detector import SpamDetector

from toolkit.core.project.models import Project
from toolkit.core.project.serializers import (
    CountIndicesSerializer,
    ExportSearcherResultsSerializer,
    HandleIndicesSerializer, HandleProjectAdministratorsSerializer, HandleUsersSerializer, ProjectDocumentSerializer,
    ProjectGetFactsSerializer,
    ProjectGetSpamSerializer,
    ProjectSearchByQuerySerializer,
    ProjectSerializer,
    ProjectSimplifiedSearchSerializer,
    ProjectSuggestFactNamesSerializer,
    ProjectSuggestFactValuesSerializer
)
from toolkit.elastic.decorators import elastic_view
from toolkit.elastic.index.models import Index
from toolkit.elastic.index.serializers import IndexSerializer
from toolkit.elastic.tools.serializers import ElasticScrollSerializer
from toolkit.exceptions import InvalidInputDocument, ProjectValidationFailed, SerializerNotValid
from toolkit.helper_functions import hash_string
from toolkit.permissions.project_permissions import (AuthorProjAdminSuperadminAllowed, ExtraActionAccessInApplications, OnlySuperadminAllowed, ProjectAccessInApplicationsAllowed, ProjectEditAccessAllowed)
from toolkit.settings import RELATIVE_PROJECT_DATA_PATH, SEARCHER_FOLDER_KEY
from toolkit.tools.autocomplete import Autocomplete
from toolkit.view_constants import FeedbackIndexView


class ExportSearchView(APIView):
    permission_classes = [IsAuthenticated, ProjectAccessInApplicationsAllowed]


    @elastic_view
    def post(self, request, project_pk: int):
        try:
            serializer = ExportSearcherResultsSerializer(data=request.data)
            model = get_object_or_404(Project, pk=project_pk)
            self.check_object_permissions(request, model)

            serializer.is_valid(raise_exception=True)

            # Use the query as a hash to avoid creating duplicate files.
            query = serializer.validated_data["query"]
            query_str = json.dumps(query, sort_keys=True, ensure_ascii=False)

            indices = model.get_available_or_all_project_indices(serializer.validated_data["indices"])
            indices = ",".join(indices)

            fields = serializer.validated_data["fields"]

            original_query = elasticsearch_dsl.Search().from_dict(query).source(fields)
            with_es = original_query.using(ElasticCore().es)
            index_limitation = with_es.index(indices)
            limit_by_n_docs = index_limitation.extra(size=10000)

            path = pathlib.Path(RELATIVE_PROJECT_DATA_PATH) / str(project_pk) / SEARCHER_FOLDER_KEY
            path.mkdir(parents=True, exist_ok=True)
            file_name = f"{hash_string(query_str)}.jl"

            with open(path / file_name, "w+", encoding="utf8") as fp:
                for item in limit_by_n_docs.scan():
                    item = item.to_dict()
                    json_string = json.dumps(item, ensure_ascii=False)
                    fp.write(f"{json_string}\n")

            url = reverse("protected_serve", kwargs={"project_id": int(project_pk), "application": SEARCHER_FOLDER_KEY, "file_name": file_name})
            return Response(request.build_absolute_uri(url))

        except elasticsearch.exceptions.RequestError:
            return Response({"detail": "Could not parse the query you sent!"}, status=status.HTTP_400_BAD_REQUEST)


class ScrollView(APIView):
    permission_classes = [IsAuthenticated, ProjectAccessInApplicationsAllowed]


    @elastic_view
    def post(self, request, project_pk: int):
        serializer = ElasticScrollSerializer(data=request.data)
        serializer.is_valid(raise_exception=True)

        indices = serializer.validated_data["indices"]
        scroll_id = serializer.validated_data.get("scroll_id", None)
        size = serializer.validated_data["documents_size"]
        query = serializer.validated_data.get("query")
        fields = serializer.validated_data.get("fields", None)
        return_only_docs = serializer.validated_data.get("with_meta", False)
        project = get_object_or_404(Project, pk=project_pk)
        self.check_object_permissions(request, project)

        indices = project.get_available_or_all_project_indices(indices)
        if not indices:
            raise ValidationError("No indices available for scrolling.")

        ec = ElasticCore()
        documents = ec.scroll(indices=indices, query=query, scroll_id=scroll_id, size=size, with_meta=return_only_docs, fields=fields)
        return Response(documents)


class GetSpamView(APIView):
    permission_classes = [IsAuthenticated, ProjectAccessInApplicationsAllowed]


    @elastic_view
    def post(self, request, project_pk: int):
        """
        Analyses Elasticsearch inside the project to detect frequently occuring texts.
        Returns list of potential spam messages with frequently co-occurring features.
        """
        serializer = ProjectGetSpamSerializer(data=request.data)
        serializer.is_valid(raise_exception=True)

        project = get_object_or_404(Project, pk=project_pk)
        self.check_object_permissions(request, project)
        indices = list(project.get_indices())
        if not indices:
            return Response([])

        detector = SpamDetector(indices)

        all_fields = ElasticCore().get_fields(indices)
        fields = detector.filter_fields(serializer.validated_data["common_feature_fields"], all_fields)
        serializer.validated_data["common_feature_fields"] = fields  # Since we're unpacking all the data in the serializer, gonna overwrite what's inside it for comfort.

        response = detector.get_spam_content(**serializer.validated_data)
        return Response(response, status=status.HTTP_200_OK)


class GetFieldsView(APIView):
    permission_classes = [IsAuthenticated, ProjectAccessInApplicationsAllowed]


    @elastic_view
    def get(self, request, project_pk: int):
        """Returns list of fields from all Elasticsearch indices inside the project."""
        project_object = get_object_or_404(Project, pk=project_pk)
        self.check_object_permissions(request, project_object)

        # Fetch the indices to return an empty list for project with empty
        # indices.
        project_indices = list(project_object.get_indices())
        if not project_indices:
            return Response([])

        fields = project_object.get_elastic_fields()
        field_map = {}

        for field in fields:
            if field['index'] not in field_map:
                field_map[field['index']] = []
            field_info = dict(field)
            del field_info['index']
            field_map[field['index']].append(field_info)

        field_map_list = [{'index': k, 'fields': v} for k, v in field_map.items()]
        return Response(field_map_list, status=status.HTTP_200_OK)


class GetFactsView(APIView):
    permission_classes = [IsAuthenticated, ProjectAccessInApplicationsAllowed]


    @elastic_view
    def post(self, request, project_pk: int):
        """
        Returns existing fact names and values from Elasticsearch.
        """
        serializer = ProjectGetFactsSerializer(data=request.data)

        if not serializer.is_valid():
            raise SerializerNotValid(detail=serializer.errors)

        indices = serializer.validated_data["indices"]
        indices = [index["name"] for index in indices]

        # retrieve and validate project indices
        project = get_object_or_404(Project, pk=project_pk)
        self.check_object_permissions(request, project)
        project_indices = project.get_available_or_all_project_indices(indices)  # Gives all if n   one, the default, is entered.

        if not project_indices:
            return Response([])

        vals_per_name = serializer.validated_data['values_per_name']
        include_values = serializer.validated_data['output_type']
<<<<<<< HEAD
        fact_name = serializer.validated_data['fact_name']
        doc_path = serializer.validated_data['doc_path']
        fact_map = ElasticAggregator(indices=project_indices).facts(size=vals_per_name, include_values=include_values, filter_by_fact_name=fact_name, include_doc_path=doc_path)
=======
        exclude_zero_spans = serializer.validated_data['exclude_zero_spans']

        fact_map = ElasticAggregator(indices=project_indices).facts(size=vals_per_name, include_values=include_values, exclude_zero_spans=exclude_zero_spans)
>>>>>>> 838d3f8a

        if fact_name:
            fact_map_list = [v for v in fact_map]
        elif include_values:
            fact_map_list = [{'name': k, 'values': v} for k, v in fact_map.items()]
        else:
            fact_map_list = [v for v in fact_map]
        return Response(fact_map_list, status=status.HTTP_200_OK)


class GetIndicesView(APIView):
    permission_classes = [IsAuthenticated, ProjectAccessInApplicationsAllowed]


    @elastic_view
    def get(self, request, project_pk: int):
        """Returns list of available indices in project."""
        project_object = get_object_or_404(Project, pk=project_pk)
        self.check_object_permissions(request, project_object)
        project_indices = {"indices": list(project_object.get_indices())}
        return Response(project_indices)


class SearchView(APIView):
    permission_classes = [IsAuthenticated, ProjectAccessInApplicationsAllowed]


    @elastic_view
    def post(self, request, project_pk: int):
        """Simplified search interface for making Elasticsearch queries."""
        serializer = ProjectSimplifiedSearchSerializer(data=request.data)
        if not serializer.is_valid():
            raise SerializerNotValid(detail=serializer.errors)

        project_object = get_object_or_404(Project, pk=project_pk)
        self.check_object_permissions(request, project_object)
        project_indices = list(project_object.get_indices())
        project_fields = project_object.get_elastic_fields(path_list=True)
        # test if indices exist
        if not project_indices:
            raise ProjectValidationFailed(detail="Project has no indices")
        # test if indices are valid
        if serializer.validated_data['match_indices']:
            if not set(serializer.validated_data['match_indices']).issubset(set(project_indices)):
                raise ProjectValidationFailed(detail=f"Index names are not valid for this project. allowed values are: {project_indices}")
        # test if fields are valid
        if serializer.validated_data['match_fields']:
            if not set(serializer.validated_data['match_fields']).issubset(set(project_fields)):
                raise ProjectValidationFailed(detail=f"Fields names are not valid for this project. allowed values are: {project_fields}")

        es = ElasticSearcher(indices=project_indices, output=ElasticSearcher.OUT_DOC)
        q = Query(operator=serializer.validated_data['operator'])
        # if input is string, convert to list
        # if unknown format, return error
        match_text = serializer.validated_data['match_text']
        if isinstance(match_text, list):
            match_texts = [str(item) for item in match_text if item]
        elif isinstance(match_text, str):
            match_texts = [match_text]
        else:
            return Response({'error': f'match text is in unknown format: {match_text}'}, status=status.HTTP_400_BAD_REQUEST)
        # add query filters
        for item in match_texts:
            q.add_string_filter(item, match_type=serializer.validated_data["match_type"])
        # update query
        es.update_query(q.query)
        # retrieve results
        results = es.search(size=serializer.validated_data["size"])
        return Response(results, status=status.HTTP_200_OK)


class SearchByQueryView(APIView):
    permission_classes = [IsAuthenticated, ProjectAccessInApplicationsAllowed]


    @elastic_view
    def post(self, request, project_pk: int):
        """Executes **raw** Elasticsearch query on all project indices."""
        project = get_object_or_404(Project, pk=project_pk)
        self.check_object_permissions(request, project)
        serializer = ProjectSearchByQuerySerializer(data=request.data)

        if not serializer.is_valid():
            raise SerializerNotValid(detail=serializer.errors)

        indices = project.get_available_or_all_project_indices(serializer.validated_data["indices"])

        if not indices:
            raise ProjectValidationFailed(detail="No indices supplied and project has no indices")

        es = None
        if serializer.validated_data["output_type"]:
            es = ElasticSearcher(indices=indices, output=serializer.validated_data["output_type"])
        else:
            es = ElasticSearcher(indices=indices, output=ElasticSearcher.OUT_DOC_WITH_TOTAL_HL_AGGS)

        es.update_query(serializer.validated_data["query"])
        results = es.search()
        return Response(results, status=status.HTTP_200_OK)


class DocumentView(GenericAPIView):
    """Get document by ID from specified indices."""

    permission_classes = [IsAuthenticated, ProjectAccessInApplicationsAllowed]
    serializer_class = ProjectDocumentSerializer


    @elastic_view
    def post(self, request, project_pk: int):
        project: Project = get_object_or_404(Project, pk=project_pk)
        self.check_object_permissions(request, project)

        serializer = ProjectDocumentSerializer(data=request.data)
        if not serializer.is_valid():
            raise SerializerNotValid(detail=serializer.errors)

        indices = project.get_available_or_all_project_indices(serializer.validated_data["indices"])
        if not indices:
            raise ProjectValidationFailed(detail="No indices supplied and project has no indices")

        doc_id = serializer.validated_data["doc_id"]
        if not doc_id:
            raise InvalidInputDocument(detail="No doc_id supplied")

        es = ElasticDocument(index=indices)
        results = es.get(doc_id)
        return Response(results, status=status.HTTP_200_OK)


class ProjectFilter(filters.FilterSet):
    title = filters.CharFilter('title', lookup_expr='icontains')


    class Meta:
        model = Project
        fields = []


class ProjectViewSet(viewsets.ModelViewSet, FeedbackIndexView):
    pagination_class = None
    serializer_class = ProjectSerializer
    permission_classes = (
        permissions.IsAuthenticated,
        ProjectEditAccessAllowed,
    )

    filter_backends = (drf_filters.OrderingFilter, filters.DjangoFilterBackend)
    filterset_class = ProjectFilter
    ordering_fields = ('id', 'title', 'users_count', 'indices_count',)


    def get_queryset(self):
        current_user = self.request.user

        if not current_user.is_superuser:
            user_scopes = json.loads(current_user.profile.scopes)
            user_scopes_str = " ".join(user_scopes)

            in_user = Project.objects.filter(users=current_user)
            in_admin = Project.objects.filter(administrators=current_user)

            # TODO Revisit this part.
            if user_scopes:
                scopes_filter = Project.objects.filter(scopes__contains=user_scopes[0])
                for scope in user_scopes[1:]:
                    scopes_filter = scopes_filter | Project.objects.filter(scopes__contains=scope)

                query_filter = (in_user | in_admin | scopes_filter)

            else:
                query_filter = (in_user | in_admin)

            return query_filter.distinct().order_by('-id').prefetch_related("users", "administrators", "indices")
        else:
            return Project.objects.all().order_by('-id').prefetch_related("users", "administrators", "indices")


    @action(detail=True, methods=['post'], serializer_class=HandleIndicesSerializer, permission_classes=[OnlySuperadminAllowed])
    def add_indices(self, request, pk=None, project_pk=None):
        project: Project = self.get_object()
        serializer = self.get_serializer(data=request.data)
        serializer.is_valid(raise_exception=True)
        indices = [index.name for index in serializer.validated_data["indices"]]
        ec = ElasticCore()
        exists = ec.check_if_indices_exist(indices)
        if exists and indices:
            for index_name in indices:
                index, is_created = Index.objects.get_or_create(name=index_name)
                project.indices.add(index)
            return Response({"detail": f"Added indices '{str(indices)}' to the project!"})
        else:
            raise ValidationError(f"Could not validate indices f'{str(indices)}'")


    @action(detail=True, methods=['post'], serializer_class=HandleIndicesSerializer, permission_classes=[AuthorProjAdminSuperadminAllowed])
    def remove_indices(self, request, pk=None, project_pk=None):
        project: Project = self.get_object()
        serializer = self.get_serializer(data=request.data)
        serializer.is_valid(raise_exception=True)
        indices_names = [index.name for index in serializer.validated_data["indices"]]
        ec = ElasticCore()
        indices = project.indices.filter(name__in=indices_names)
        project.indices.remove(*indices)
        return Response({"detail": f"Removed indices '{str(indices_names)}' from the project!"})


    @action(detail=True, methods=['post'], serializer_class=HandleUsersSerializer, permission_classes=[AuthorProjAdminSuperadminAllowed])
    def add_users(self, request, pk=None, project_pk=None):
        project: Project = self.get_object()
        serializer = self.get_serializer(data=request.data)
        serializer.is_valid(raise_exception=True)
        users = [str(user) for user in serializer.validated_data["users"]]
        user_filter = Q(username__in=users)
        users = User.objects.filter(user_filter)
        project.users.add(*users)
        return Response({"detail": f"Added users '{str([user for user in users])}' into the project!"})


    @action(detail=True, methods=['post'], serializer_class=HandleUsersSerializer, permission_classes=[AuthorProjAdminSuperadminAllowed])
    def remove_users(self, request, pk=None, project_pk=None):
        project: Project = self.get_object()
        serializer = self.get_serializer(data=request.data)
        serializer.is_valid(raise_exception=True)
        users = [str(user) for user in serializer.validated_data["users"]]
        user_filter = Q(username__in=users)
        users = User.objects.filter(user_filter)
        project.users.remove(*users)
        return Response({"detail": f"Removed users '{str([user for user in users])}' from the project!"})


    @action(detail=True, methods=['post'], serializer_class=HandleProjectAdministratorsSerializer, permission_classes=[AuthorProjAdminSuperadminAllowed])
    def add_project_admins(self, request, pk=None, project_pk=None):
        project: Project = self.get_object()
        serializer = self.get_serializer(data=request.data)
        serializer.is_valid(raise_exception=True)
        users = [str(user) for user in serializer.validated_data["project_admins"]]
        user_filter = Q(username__in=users)
        users = User.objects.filter(user_filter)
        project.administrators.add(*users)
        return Response({"detail": f"Added project administrators '{str([user for user in users])}' into the project!"})


    @action(detail=True, methods=['post'], serializer_class=HandleProjectAdministratorsSerializer, permission_classes=[AuthorProjAdminSuperadminAllowed])
    def remove_project_admins(self, request, pk=None, project_pk=None):
        project: Project = self.get_object()
        serializer = self.get_serializer(data=request.data)
        serializer.is_valid(raise_exception=True)
        users = [str(user) for user in serializer.validated_data["project_admins"]]
        user_filter = Q(username__in=users)
        users = User.objects.filter(user_filter)
        project.administrators.remove(*users)
        return Response({"detail": f"Removed project administrators '{str([user for user in users])}' from the project!"})


    @action(detail=True, methods=['post'], serializer_class=CountIndicesSerializer, permission_classes=[ExtraActionAccessInApplications])
    def count_indices(self, request, pk=None, project_pk=None):
        serializer = self.get_serializer(data=request.data)
        serializer.is_valid()

        indices = [{"name": name} for name in serializer.validated_data.get("indices", [])]
        serializer = IndexSerializer(data=indices, many=True)
        serializer.is_valid(raise_exception=True)

        project: Project = self.get_object()
        ed = ElasticDocument(None)

        indices = [index["name"] for index in indices]
        if indices:
            # We check for indices before to prevent the default behaviour of picking all the indices in project.
            indices = project.get_available_or_all_project_indices(indices)
            count = ed.count(indices=indices)
            return Response(count)
        else:
            return Response(0)


    @action(detail=True, methods=['post'], serializer_class=ProjectSuggestFactValuesSerializer, permission_classes=[ExtraActionAccessInApplications])
    def autocomplete_fact_values(self, request, pk=None, project_pk=None):
        serializer = ProjectSuggestFactValuesSerializer(data=request.data)
        if not serializer.is_valid():
            raise SerializerNotValid(detail=serializer.errors)

        project_object: Project = self.get_object()
        indices = serializer.validated_data["indices"]
        indices = project_object.get_available_or_all_project_indices(indices)
        if not indices:
            return Response([])

        limit = serializer.validated_data['limit']
        startswith = serializer.validated_data['startswith']
        fact_name = serializer.validated_data['fact_name']

        autocomplete = Autocomplete(project_object, indices, limit)
        fact_values = autocomplete.get_fact_values(startswith, fact_name)

        return Response(fact_values, status=status.HTTP_200_OK)


    @action(detail=True, methods=['post'], serializer_class=ProjectSuggestFactNamesSerializer, permission_classes=[ExtraActionAccessInApplications])
    def autocomplete_fact_names(self, request, pk=None, project_pk=None):
        serializer = ProjectSuggestFactNamesSerializer(data=request.data)
        if not serializer.is_valid():
            raise SerializerNotValid(detail=serializer.errors)

        project_object: Project = self.get_object()
        indices = [index["name"] for index in serializer.validated_data["indices"]]
        indices = project_object.get_available_or_all_project_indices(indices)

        if not indices:
            return Response([])

        limit = serializer.validated_data['limit']
        startswith = serializer.validated_data['startswith']

        autocomplete = Autocomplete(project_object, indices, limit)
        fact_values = autocomplete.get_fact_names(startswith)

        return Response(fact_values, status=status.HTTP_200_OK)


    @action(detail=True, methods=['get'])
    def get_resource_counts(self, request, pk=None, project_pk=None):
        proj: Project = self.get_object()
        response = proj.get_resource_counts()
        return Response(response, status=status.HTTP_200_OK)<|MERGE_RESOLUTION|>--- conflicted
+++ resolved
@@ -204,15 +204,10 @@
 
         vals_per_name = serializer.validated_data['values_per_name']
         include_values = serializer.validated_data['output_type']
-<<<<<<< HEAD
         fact_name = serializer.validated_data['fact_name']
         doc_path = serializer.validated_data['doc_path']
+        
         fact_map = ElasticAggregator(indices=project_indices).facts(size=vals_per_name, include_values=include_values, filter_by_fact_name=fact_name, include_doc_path=doc_path)
-=======
-        exclude_zero_spans = serializer.validated_data['exclude_zero_spans']
-
-        fact_map = ElasticAggregator(indices=project_indices).facts(size=vals_per_name, include_values=include_values, exclude_zero_spans=exclude_zero_spans)
->>>>>>> 838d3f8a
 
         if fact_name:
             fact_map_list = [v for v in fact_map]
