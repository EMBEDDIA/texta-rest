from celery import group
from rest_framework import permissions, status, viewsets
from rest_framework.decorators import action
from rest_framework.response import Response

from toolkit.core.project.models import Project
from toolkit.core.project.serializers import (
    ProjectSerializer,
    ProjectGetFactsSerializer,
    ProjectSimplifiedSearchSerializer,
    ProjectSearchByQuerySerializer,
    ProjectMultiTagSerializer,
    ProjectSuggestFactValuesSerializer,
    ProjectSuggestFactNamesSerializer,
    ProjectGetSpamSerializer,
)
from toolkit.serializer_constants import ProjectResourceImportModelSerializer
from toolkit.elastic.core import ElasticCore
from toolkit.elastic.query import Query
from toolkit.elastic.searcher import ElasticSearcher
from toolkit.elastic.aggregator import ElasticAggregator
from toolkit.elastic.spam_detector import SpamDetector
from toolkit.permissions.project_permissions import ProjectAllowed
from toolkit.settings import ES_URL
from toolkit.tagger.models import Tagger
from toolkit.tagger.tasks import apply_tagger
from toolkit.view_constants import ImportModel
from toolkit.tools.autocomplete import Autocomplete
from toolkit.core.task.models import Task

from celery import group


class ProjectViewSet(viewsets.ModelViewSet, ImportModel):
    # Disable default pagination
    pagination_class = None
    serializer_class = ProjectSerializer
    permission_classes = (
        permissions.IsAuthenticated,
        ProjectAllowed,
    )


    def perform_create(self, serializer):
        serializer.save(owner=self.request.user)


    def get_queryset(self):
        queryset = Project.objects.all()
        current_user = self.request.user
        if not current_user.is_superuser:
            queryset = (queryset.filter(owner=current_user) | queryset.filter(users=current_user)).distinct()
        return queryset


    @action(detail=True, methods=['get'])
    def get_fields(self, request, pk=None, project_pk=None):
        project_object = self.get_object()
        project_indices = list(project_object.indices)
        if not project_indices:
            return Response({'error': 'project has no indices'}, status=status.HTTP_400_BAD_REQUEST)
        fields = project_object.get_elastic_fields()
        field_map = {}
        for field in fields:
            if field['index'] not in field_map:
                field_map[field['index']] = []
            field_info = dict(field)
            del field_info['index']
            field_map[field['index']].append(field_info)
        field_map_list = [{'index': k, 'fields': v} for k, v in field_map.items()]
        return Response(field_map_list, status=status.HTTP_200_OK)

    def get_project_indices(self, pk=None):
        project_object = self.get_object()
        project_indices = list(project_object.indices)
        return project_indices


    @action(detail=True, methods=['post'], serializer_class=ProjectGetSpamSerializer)
    def get_spam(self,  request, pk=None):
        serializer = ProjectGetSpamSerializer(data=request.data)
        serializer.is_valid(raise_exception=True)

        indices = self.get_project_indices(pk)
        detector = SpamDetector(ES_URL, indices)

        all_fields = ElasticCore().get_fields(indices)
        fields = detector.filter_fields(serializer.validated_data["common_feature_fields"], all_fields)
        serializer.validated_data["common_feature_fields"] = fields  # Since we're unpacking all the data in the serializer, gonna overwrite what's inside it for comfort.

        response = detector.get_spam_content(**serializer.validated_data)
        return Response(response, status=status.HTTP_200_OK)


    @action(detail=True, methods=['get', 'post'], serializer_class=ProjectGetFactsSerializer)
    def get_facts(self, request, pk=None, project_pk=None):
        data = request.data
        serializer = ProjectGetFactsSerializer(data=data)
        if not serializer.is_valid():
            return Response({'error': serializer.errors}, status=status.HTTP_400_BAD_REQUEST)

        project_object = self.get_object()
        project_indices = list(project_object.indices)
        if not project_indices:
            return Response({'error': 'project has no indices'}, status=status.HTTP_400_BAD_REQUEST)

        vals_per_name = serializer.validated_data['values_per_name']
        include_values = serializer.validated_data['output_type']
        fact_map = ElasticAggregator(indices=project_indices).facts(size=vals_per_name, include_values=include_values)

        if include_values:
            fact_map_list = [{'name': k, 'values': v} for k, v in fact_map.items()]
        else:
            fact_map_list = [v for v in fact_map]

        return Response(fact_map_list, status=status.HTTP_200_OK)

    @action(detail=True, methods=['get'])
    def get_indices(self, request, pk=None, project_pk=None):
        project_object = self.get_object()
        project_indices = {"indices": list(project_object.indices)}
        return Response(project_indices)

    @action(detail=True, methods=['post'], serializer_class=ProjectSimplifiedSearchSerializer)
    def search(self, request, pk=None, project_pk=None):
        data = request.POST
        serializer = ProjectSimplifiedSearchSerializer(data=data)
        if not serializer.is_valid():
            return Response({'error': serializer.errors}, status=status.HTTP_400_BAD_REQUEST)
        project_object = self.get_object()
        project_indices = list(project_object.indices)
        project_fields = project_object.get_elastic_fields(path_list=True)
        # test if indices exist
        if not project_indices:
            return Response({'error': 'project has no indices'}, status=status.HTTP_400_BAD_REQUEST)
        # test if indices are valid
        if serializer.validated_data['match_indices']:
            if not set(serializer.validated_data['match_indices']).issubset(set(project_indices)):
                return Response({'error': f'index names are not valid for this project. allowed values are: {project_indices}'},
                                status=status.HTTP_400_BAD_REQUEST)
        # test if fields are valid
        if serializer.validated_data['match_fields']:
            if not set(serializer.validated_data['match_fields']).issubset(set(project_fields)):
                return Response({'error': f'fields names are not valid for this project. allowed values are: {project_fields}'},
                                status=status.HTTP_400_BAD_REQUEST)

        es = ElasticSearcher(indices=project_indices, output=ElasticSearcher.OUT_DOC)
        q = Query(operator=serializer.validated_data['operator'])
        # if input is string, convert to list
        # if unknown format, return error
        match_text = serializer.validated_data['match_text']
        if isinstance(match_text, list):
            match_texts = [str(item) for item in match_text if item]
        elif isinstance(match_text, str):
            match_texts = [match_text]
        else:
            return Response({'error': f'match text is in unknown format: {match_text}'}, status=status.HTTP_400_BAD_REQUEST)
        # add query filters
        for item in match_texts:
            q.add_string_filter(item, match_type=serializer.validated_data["match_type"])
        # update query
        es.update_query(q.query)
        # retrieve results
        results = es.search(size=serializer.validated_data["size"])
        return Response(results, status=status.HTTP_200_OK)


    @action(detail=True, methods=['post'], serializer_class=ProjectSearchByQuerySerializer)
    def search_by_query(self, request, pk=None, project_pk=None):
        data = request.data
        serializer = ProjectSearchByQuerySerializer(data=data)
        if not serializer.is_valid():
            return Response({'error': serializer.errors}, status=status.HTTP_400_BAD_REQUEST)

        project_object = self.get_object()
        project_indices = list(project_object.indices)

        if not project_indices:
            return Response({'error': 'project has no indices'}, status=status.HTTP_400_BAD_REQUEST)
<<<<<<< HEAD

        es = ElasticSearcher(indices=project_indices, output=ElasticSearcher.OUT_DOC_TOTAL_AND_HL)
=======
>>>>>>> 881d8985

        es.update_query(serializer.validated_data['query'])
        results = es.search()
        return Response(results, status=status.HTTP_200_OK)


    @action(detail=True, methods=['post'], serializer_class=ProjectMultiTagSerializer)
    def multitag_text(self, request, pk=None, project_pk=None):
        data = request.data
        serializer = ProjectMultiTagSerializer(data=data)
        # validate serializer
        if not serializer.is_valid():
            return Response({'error': serializer.errors}, status=status.HTTP_400_BAD_REQUEST)
        # get project object
        project_object = self.get_object()
        # get available taggers from project
        taggers = Tagger.objects.filter(project=project_object).filter(task__status=Task.STATUS_COMPLETED)
        # filter again
        taggers = taggers.filter(pk__in=serializer.validated_data['taggers'])
        # error if filtering resulted 0 taggers
        if not taggers:
            return Response({'error': 'none of provided taggers are present. are the models ready?'}, status=status.HTTP_400_BAD_REQUEST)
        # tag text using celery group primitive
        text = serializer.validated_data['text']
        tags = group(apply_tagger.s(text, tagger.pk, 'text') for tagger in taggers).apply()
        tags = [tag for tag in tags.get() if tag]
        # sort & return tags
        sorted_tags = sorted(tags, key=lambda k: k['probability'], reverse=True)
        return Response(sorted_tags, status=status.HTTP_200_OK)


    @action(detail=True, methods=['post'], serializer_class=ProjectSuggestFactValuesSerializer)
    def autocomplete_fact_values(self, request, pk=None, project_pk=None):
        data = request.data
        serializer = ProjectSuggestFactValuesSerializer(data=data)
        if not serializer.is_valid():
            return Response({'error': serializer.errors}, status=status.HTTP_400_BAD_REQUEST)

        project_object = self.get_object()
        project_indices = list(project_object.indices)
        if not project_indices:
            return Response({'error': 'project has no indices'}, status=status.HTTP_400_BAD_REQUEST)

        limit = serializer.validated_data['limit']
        startswith = serializer.validated_data['startswith']
        fact_name = serializer.validated_data['fact_name']

        autocomplete = Autocomplete(project_object, project_indices, limit)
        fact_values = autocomplete.get_fact_values(startswith, fact_name)


        return Response(fact_values, status=status.HTTP_200_OK)


    @action(detail=True, methods=['post'], serializer_class=ProjectSuggestFactNamesSerializer)
    def autocomplete_fact_names(self, request, pk=None, project_pk=None):
        data = request.data
        serializer = ProjectSuggestFactNamesSerializer(data=data)
        if not serializer.is_valid():
            return Response({'error': serializer.errors}, status=status.HTTP_400_BAD_REQUEST)

        project_object = self.get_object()
        project_indices = list(project_object.indices)
        if not project_indices:
            return Response({'error': 'project has no indices'}, status=status.HTTP_400_BAD_REQUEST)

        limit = serializer.validated_data['limit']
        startswith = serializer.validated_data['startswith']

        autocomplete = Autocomplete(project_object, project_indices, limit)
        fact_values = autocomplete.get_fact_names(startswith)


        return Response(fact_values, status=status.HTTP_200_OK)


    @action(detail=True, methods=['get'])
    def get_resource_counts(self, request, pk=None, project_pk=None):
        proj = self.get_object()
        response = {
            'num_neurotaggers': proj.neurotagger_set.count(),
            'num_taggers': proj.tagger_set.count(),
            'num_tagger_groups': proj.taggergroup_set.count(),
            'num_embeddings': proj.embedding_set.count(),
            'num_embedding_clusters': proj.embeddingcluster_set.count(),
        }

        return Response(response, status=status.HTTP_200_OK)<|MERGE_RESOLUTION|>--- conflicted
+++ resolved
@@ -177,11 +177,8 @@
 
         if not project_indices:
             return Response({'error': 'project has no indices'}, status=status.HTTP_400_BAD_REQUEST)
-<<<<<<< HEAD
 
         es = ElasticSearcher(indices=project_indices, output=ElasticSearcher.OUT_DOC_TOTAL_AND_HL)
-=======
->>>>>>> 881d8985
 
         es.update_query(serializer.validated_data['query'])
         results = es.search()
