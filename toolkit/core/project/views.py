import json
import pathlib

import elasticsearch
import elasticsearch_dsl
import rest_framework.filters as drf_filters
from django.db.models import Count
from django.urls import reverse
from django_filters import rest_framework as filters
from rest_framework import permissions, status, viewsets
from rest_framework.decorators import action
from rest_framework.exceptions import ValidationError
from rest_framework.generics import GenericAPIView, get_object_or_404
from rest_framework.permissions import IsAuthenticated
from rest_framework.response import Response
from rest_framework.views import APIView

from toolkit.core.project.models import Project
from toolkit.core.project.serializers import (CountIndicesSerializer, ExportSearcherResultsSerializer, ProjectDocumentSerializer, ProjectGetFactsSerializer, ProjectGetSpamSerializer, ProjectSearchByQuerySerializer, ProjectSerializer, ProjectSimplifiedSearchSerializer,
                                              ProjectSuggestFactNamesSerializer,
                                              ProjectSuggestFactValuesSerializer)
from toolkit.elastic.aggregator import ElasticAggregator
from toolkit.elastic.core import ElasticCore
from toolkit.elastic.document import ElasticDocument
from toolkit.elastic.query import Query
from toolkit.elastic.searcher import ElasticSearcher
from toolkit.elastic.serializers import ElasticScrollSerializer
from toolkit.elastic.spam_detector import SpamDetector
from toolkit.exceptions import InvalidInputDocument, ProjectValidationFailed, SerializerNotValid
from toolkit.helper_functions import hash_string
from toolkit.permissions.project_permissions import (ExtraActionResource, IsSuperUser, ProjectAllowed, ProjectResourceAllowed)
from toolkit.settings import RELATIVE_PROJECT_DATA_PATH, SEARCHER_FOLDER_KEY
from toolkit.tools.autocomplete import Autocomplete
from toolkit.view_constants import FeedbackIndexView


class ExportSearchView(APIView):
    permission_classes = [IsAuthenticated, ProjectResourceAllowed]


    def post(self, request, project_pk: int):
        try:
            serializer = ExportSearcherResultsSerializer(data=request.data)
            model = get_object_or_404(Project, pk=project_pk)
            self.check_object_permissions(request, model)

            serializer.is_valid(raise_exception=True)

            # Use the query as a hash to avoid creating duplicate files.
            query = serializer.validated_data["query"]
            query_str = json.dumps(query, sort_keys=True, ensure_ascii=False)

            indices = model.get_available_or_all_project_indices(serializer.validated_data["indices"])
            indices = ",".join(indices)

            original_query = elasticsearch_dsl.Search().from_dict(query)
            with_es = original_query.using(ElasticCore().es)
            index_limitation = with_es.index(indices)
            limit_by_n_docs = index_limitation.extra(size=10000)

            path = pathlib.Path(RELATIVE_PROJECT_DATA_PATH) / str(project_pk) / SEARCHER_FOLDER_KEY
            path.mkdir(parents=True, exist_ok=True)
            file_name = f"{hash_string(query_str)}.jl"

            with open(path / file_name, "w+", encoding="utf8") as fp:
                for item in limit_by_n_docs.scan():
                    item = item.to_dict()
                    json_string = json.dumps(item, ensure_ascii=False)
                    fp.write(f"{json_string}\n")

            url = reverse("protected_serve", kwargs={"project_id": int(project_pk), "application": SEARCHER_FOLDER_KEY, "file_name": file_name})
            return Response(request.build_absolute_uri(url))

        except elasticsearch.exceptions.RequestError:
            return Response({"detail": "Could not parse the query you sent!"}, status=status.HTTP_400_BAD_REQUEST)


class ScrollView(APIView):
    permission_classes = [IsAuthenticated, ProjectResourceAllowed]


    def post(self, request, project_pk: int):
        serializer = ElasticScrollSerializer(data=request.data)
        serializer.is_valid(raise_exception=True)

        indices = serializer.validated_data["indices"]
        scroll_id = serializer.validated_data.get("scroll_id", None)
        size = serializer.validated_data["documents_size"]
        query = serializer.validated_data.get("query")
        fields = serializer.validated_data.get("fields", None)
        return_only_docs = serializer.validated_data.get("with_meta", False)
        project = get_object_or_404(Project, pk=project_pk)
        self.check_object_permissions(request, project)

        indices = project.get_available_or_all_project_indices(indices)
        if not indices:
            raise ValidationError("No indices available for scrolling.")

        ec = ElasticCore()
        documents = ec.scroll(indices=indices, query=query, scroll_id=scroll_id, size=size, with_meta=return_only_docs, fields=fields)
        return Response(documents)


class GetSpamView(APIView):
    permission_classes = [IsAuthenticated, ProjectResourceAllowed]


    def post(self, request, project_pk: int):
        """
        Analyses Elasticsearch inside the project to detect frequently occuring texts.
        Returns list of potential spam messages with frequently co-occurring features.
        """
        serializer = ProjectGetSpamSerializer(data=request.data)
        serializer.is_valid(raise_exception=True)

        project = get_object_or_404(Project, pk=project_pk)
        self.check_object_permissions(request, project)
        indices = list(project.get_indices())
        if not indices:
            return Response([])

        detector = SpamDetector(indices)

        all_fields = ElasticCore().get_fields(indices)
        fields = detector.filter_fields(serializer.validated_data["common_feature_fields"], all_fields)
        serializer.validated_data["common_feature_fields"] = fields  # Since we're unpacking all the data in the serializer, gonna overwrite what's inside it for comfort.

        response = detector.get_spam_content(**serializer.validated_data)
        return Response(response, status=status.HTTP_200_OK)


class GetFieldsView(APIView):
    permission_classes = [IsAuthenticated, ProjectResourceAllowed]


    def get(self, request, project_pk: int):
        """Returns list of fields from all Elasticsearch indices inside the project."""
        project_object = get_object_or_404(Project, pk=project_pk)
        self.check_object_permissions(request, project_object)

        # Fetch the indices to return an empty list for project with empty
        # indices.
        project_indices = list(project_object.get_indices())
        if not project_indices:
            return Response([])

        fields = project_object.get_elastic_fields()
        field_map = {}

        for field in fields:
            if field['index'] not in field_map:
                field_map[field['index']] = []
            field_info = dict(field)
            del field_info['index']
            field_map[field['index']].append(field_info)

        field_map_list = [{'index': k, 'fields': v} for k, v in field_map.items()]
        return Response(field_map_list, status=status.HTTP_200_OK)


class GetFactsView(APIView):
    permission_classes = [IsAuthenticated, ProjectResourceAllowed]


    def post(self, request, project_pk: int):
        """
        Returns existing fact names and values from Elasticsearch.
        """
        serializer = ProjectGetFactsSerializer(data=request.data)

        if not serializer.is_valid():
            raise SerializerNotValid(detail=serializer.errors)

        indices = serializer.validated_data["indices"]
        indices = [index["name"] for index in indices]

        # retrieve and validate project indices
        project = get_object_or_404(Project, pk=project_pk)
        self.check_object_permissions(request, project)
        project_indices = project.get_available_or_all_project_indices(indices)  # Gives all if n   one, the default, is entered.

        if not project_indices:
            return Response([])

        vals_per_name = serializer.validated_data['values_per_name']
        include_values = serializer.validated_data['output_type']
        fact_map = ElasticAggregator(indices=project_indices).facts(size=vals_per_name, include_values=include_values)

        if include_values:
            fact_map_list = [{'name': k, 'values': v} for k, v in fact_map.items()]
        else:
            fact_map_list = [v for v in fact_map]
        return Response(fact_map_list, status=status.HTTP_200_OK)


class GetIndicesView(APIView):
    permission_classes = [IsAuthenticated, ProjectResourceAllowed]


    def get(self, request, project_pk: int):
        """Returns list of available indices in project."""
        project_object = get_object_or_404(Project, pk=project_pk)
        self.check_object_permissions(request, project_object)
        project_indices = {"indices": list(project_object.get_indices())}
        return Response(project_indices)


class SearchView(APIView):
    permission_classes = [IsAuthenticated, ProjectResourceAllowed]


    def post(self, request, project_pk: int):
        """Simplified search interface for making Elasticsearch queries."""
        serializer = ProjectSimplifiedSearchSerializer(data=request.data)
        if not serializer.is_valid():
            raise SerializerNotValid(detail=serializer.errors)

        project_object = get_object_or_404(Project, pk=project_pk)
        self.check_object_permissions(request, project_object)
        project_indices = list(project_object.get_indices())
        project_fields = project_object.get_elastic_fields(path_list=True)
        # test if indices exist
        if not project_indices:
            raise ProjectValidationFailed(detail="Project has no indices")
        # test if indices are valid
        if serializer.validated_data['match_indices']:
            if not set(serializer.validated_data['match_indices']).issubset(set(project_indices)):
                raise ProjectValidationFailed(detail=f"Index names are not valid for this project. allowed values are: {project_indices}")
        # test if fields are valid
        if serializer.validated_data['match_fields']:
            if not set(serializer.validated_data['match_fields']).issubset(set(project_fields)):
                raise ProjectValidationFailed(detail=f"Fields names are not valid for this project. allowed values are: {project_fields}")

        es = ElasticSearcher(indices=project_indices, output=ElasticSearcher.OUT_DOC)
        q = Query(operator=serializer.validated_data['operator'])
        # if input is string, convert to list
        # if unknown format, return error
        match_text = serializer.validated_data['match_text']
        if isinstance(match_text, list):
            match_texts = [str(item) for item in match_text if item]
        elif isinstance(match_text, str):
            match_texts = [match_text]
        else:
            return Response({'error': f'match text is in unknown format: {match_text}'}, status=status.HTTP_400_BAD_REQUEST)
        # add query filters
        for item in match_texts:
            q.add_string_filter(item, match_type=serializer.validated_data["match_type"])
        # update query
        es.update_query(q.query)
        # retrieve results
        results = es.search(size=serializer.validated_data["size"])
        return Response(results, status=status.HTTP_200_OK)


class SearchByQueryView(APIView):
    permission_classes = [IsAuthenticated, ProjectResourceAllowed]


    def post(self, request, project_pk: int):
        """Executes **raw** Elasticsearch query on all project indices."""
        project = get_object_or_404(Project, pk=project_pk)
        self.check_object_permissions(request, project)
        serializer = ProjectSearchByQuerySerializer(data=request.data)

        if not serializer.is_valid():
            raise SerializerNotValid(detail=serializer.errors)

        indices = project.get_available_or_all_project_indices(serializer.validated_data["indices"])

        if not indices:
            raise ProjectValidationFailed(detail="No indices supplied and project has no indices")

        es = None
        if serializer.validated_data["output_type"]:
            es = ElasticSearcher(indices=indices, output=serializer.validated_data["output_type"])
        else:
            es = ElasticSearcher(indices=indices, output=ElasticSearcher.OUT_DOC_WITH_TOTAL_HL_AGGS)

        es.update_query(serializer.validated_data["query"])
        results = es.search()
        return Response(results, status=status.HTTP_200_OK)


class DocumentView(GenericAPIView):
    permission_classes = [IsAuthenticated, ProjectResourceAllowed]


    def post(self, request, project_pk: int):
        """Get document by ID from specified indices."""
        project: Project = get_object_or_404(Project, pk=project_pk)
        self.check_object_permissions(request, project)

        serializer = ProjectDocumentSerializer(data=request.data)
        if not serializer.is_valid():
            raise SerializerNotValid(detail=serializer.errors)

        indices = project.get_available_or_all_project_indices(serializer.validated_data["indices"])
        if not indices:
            raise ProjectValidationFailed(detail="No indices supplied and project has no indices")

        doc_id = serializer.validated_data["doc_id"]
        if not doc_id:
            raise InvalidInputDocument(detail="No doc_id supplied")

        es = ElasticDocument(index=indices)
        results = es.get(doc_id)
        return Response(results, status=status.HTTP_200_OK)


<<<<<<< HEAD
class ProjectFilter(filters.FilterSet):
    title = filters.CharFilter('title', lookup_expr='icontains')


    class Meta:
        model = Project
        fields = []


class ProjectViewSet(viewsets.ModelViewSet, FeedbackIndexView):
    pagination_class = None
    serializer_class = ProjectSerializer
    permission_classes = (
        permissions.IsAuthenticated,
        ProjectAllowed,
    )

    filter_backends = (drf_filters.OrderingFilter, filters.DjangoFilterBackend)
    filterset_class = ProjectFilter
    ordering_fields = ('id', 'title', 'users_count', 'indices_count',)


    def get_permissions(self):
        """
        Disable project creation for non-superusers
        """
        if self.action == 'create':
            permission_classes = [permissions.IsAuthenticated, IsSuperUser]
        else:
            permission_classes = self.permission_classes
        return [permission() for permission in permission_classes]


    def get_queryset(self):
        queryset = Project.objects.annotate(users_count=Count('users'), indices_count=Count('indices')).all()
        current_user = self.request.user
        if not current_user.is_superuser:
            return queryset.filter(users=current_user)
        return queryset
=======
    @action(detail=True, methods=['post'], serializer_class=CountIndicesSerializer, permission_classes=[ExtraActionResource])
    def count_indices(self, request, pk=None, project_pk=None):
        serializer: CountIndicesSerializer = self.get_serializer(data=request.data)
        serializer.is_valid(raise_exception=True)
        project: Project = self.get_object()
        ed = ElasticDocument(None)

        indices = serializer.validated_data.get("indices", [])
        indices = [index["name"] for index in indices]
        if indices:
            # We check for indices before to prevent the default behaviour of picking all the indices in project.
            indices = project.get_available_or_all_project_indices(indices)
            count = ed.count(indices=indices)
            return Response(count)
        else:
            return Response(0)
>>>>>>> 687d9103


    @action(detail=True, methods=['post'], serializer_class=ProjectSuggestFactValuesSerializer, permission_classes=[ExtraActionResource])
    def autocomplete_fact_values(self, request, pk=None, project_pk=None):

        serializer = ProjectSuggestFactValuesSerializer(data=request.data)
        if not serializer.is_valid():
            raise SerializerNotValid(detail=serializer.errors)

        project_object: Project = self.get_object()
        indices = [index["name"] for index in serializer.validated_data["indices"]]
        indices = project_object.get_available_or_all_project_indices(indices)
        if not indices:
            return Response([])

        limit = serializer.validated_data['limit']
        startswith = serializer.validated_data['startswith']
        fact_name = serializer.validated_data['fact_name']

        autocomplete = Autocomplete(project_object, indices, limit)
        fact_values = autocomplete.get_fact_values(startswith, fact_name)

        return Response(fact_values, status=status.HTTP_200_OK)


    @action(detail=True, methods=['post'], serializer_class=ProjectSuggestFactNamesSerializer, permission_classes=[ExtraActionResource])
    def autocomplete_fact_names(self, request, pk=None, project_pk=None):

        serializer = ProjectSuggestFactNamesSerializer(data=request.data)
        if not serializer.is_valid():
            raise SerializerNotValid(detail=serializer.errors)

        project_object: Project = self.get_object()
        indices = [index["name"] for index in serializer.validated_data["indices"]]
        indices = project_object.get_available_or_all_project_indices(indices)

        if not indices:
            return Response([])

        limit = serializer.validated_data['limit']
        startswith = serializer.validated_data['startswith']

        autocomplete = Autocomplete(project_object, indices, limit)
        fact_values = autocomplete.get_fact_names(startswith)

        return Response(fact_values, status=status.HTTP_200_OK)


    @action(detail=True, methods=['get'])
    def get_resource_counts(self, request, pk=None, project_pk=None):
        proj: Project = self.get_object()
        response = {
            'num_lexicons': proj.lexicon_set.count(),
            'num_torchtaggers': proj.torchtagger_set.count(),
            'num_taggers': proj.tagger_set.count(),
            'num_tagger_groups': proj.taggergroup_set.count(),
            'num_embeddings': proj.embedding_set.count(),
            'num_clusterings': proj.clusteringresult_set.count(),
            'num_regex_taggers': proj.regextagger_set.count(),
            'num_regex_tagger_groups': proj.regextaggergroup_set.count(),
            'num_anonymizers': proj.anonymizer_set.count(),
            'num_mlp_workers': proj.mlpworker_set.count(),
            'num_reindexers': proj.reindexer_set.count(),
            'num_dataset_importers': proj.datasetimport_set.count(),
            'num_bert_taggers': proj.berttagger_set.count(),
            "num_index_splitters": proj.indexsplitter_set.count()
        }

        return Response(response, status=status.HTTP_200_OK)<|MERGE_RESOLUTION|>--- conflicted
+++ resolved
@@ -307,7 +307,6 @@
         return Response(results, status=status.HTTP_200_OK)
 
 
-<<<<<<< HEAD
 class ProjectFilter(filters.FilterSet):
     title = filters.CharFilter('title', lookup_expr='icontains')
 
@@ -347,7 +346,8 @@
         if not current_user.is_superuser:
             return queryset.filter(users=current_user)
         return queryset
-=======
+
+
     @action(detail=True, methods=['post'], serializer_class=CountIndicesSerializer, permission_classes=[ExtraActionResource])
     def count_indices(self, request, pk=None, project_pk=None):
         serializer: CountIndicesSerializer = self.get_serializer(data=request.data)
@@ -364,7 +364,6 @@
             return Response(count)
         else:
             return Response(0)
->>>>>>> 687d9103
 
 
     @action(detail=True, methods=['post'], serializer_class=ProjectSuggestFactValuesSerializer, permission_classes=[ExtraActionResource])
