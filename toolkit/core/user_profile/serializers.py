--- conflicted
+++ resolved
@@ -43,10 +43,6 @@
 
     class Meta:
         model = User
-<<<<<<< HEAD
+
         fields = ('url', 'id', 'username', 'email', 'display_name', 'date_joined', 'last_login', 'is_superuser', 'profile')
-        read_only_fields = ('username', 'email', 'display_name', 'date_joined', 'last_login', 'profile')
-=======
-        fields = ('url', 'id', 'username', 'email', 'date_joined', 'is_superuser', 'last_login', 'profile')
-        read_only_fields = ('username', 'email', 'date_joined', 'last_login', 'profile')
->>>>>>> 4e592463
+        read_only_fields = ('username', 'email', 'display_name', 'date_joined', 'last_login', 'profile')