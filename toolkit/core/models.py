--- conflicted
+++ resolved
@@ -4,13 +4,7 @@
 from django.db import models
 from django.contrib.auth.models import User
 from multiselectfield import MultiSelectField
-<<<<<<< HEAD
-from toolkit.elastic.searcher import ElasticSearcher
-
-=======
-
 from toolkit.elastic.searcher import EMPTY_QUERY
->>>>>>> fce2ce86
 
 MAX_INT_LEN = 10
 MAX_STR_LEN = 100
@@ -40,13 +34,8 @@
     id = models.AutoField(primary_key=True)
     description = models.CharField(max_length=MAX_STR_LEN)
     project = models.ForeignKey(Project, on_delete=models.CASCADE)
-<<<<<<< HEAD
     author = models.ForeignKey(UserProfile, on_delete=models.CASCADE)
-    query = models.TextField(default=ElasticSearcher().query)
-=======
-    author = models.ForeignKey(User, on_delete=models.CASCADE)
     query = models.TextField(default=EMPTY_QUERY)
->>>>>>> fce2ce86
 
     def __str__(self):
         return self.query
