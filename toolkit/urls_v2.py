from django.conf.urls import url
from django.urls import include, path
from rest_framework_nested import routers

from toolkit.summarizer.urls import router as summarizer_router
from toolkit.anonymizer.urls import router as anonymizer_router
from toolkit.bert_tagger.urls import router as bert_tagger_router
from toolkit.evaluator.urls import router as evaluator_router
from toolkit.core.core_variable.views import CoreVariableViewSet
from toolkit.core.health.views import HealthView
from toolkit.core.project.views import (
    DocumentView,
    ExportSearchView,
    GetFactsView,
    GetFieldsView,
    GetIndicesView,
    GetSpamView,
    ProjectViewSet,
    ScrollView,
    SearchByQueryView,
    SearchView
)
from toolkit.core.task.views import TaskAPIView
from toolkit.core.urls import router as core_router
from toolkit.core.user_profile import views as profile_views
from toolkit.dataset_import.views import DatasetImportViewSet
from toolkit.docparser.views import DocparserView
from toolkit.elastic.document_importer.views import DocumentImportView, DocumentInstanceView, UpdateSplitDocument
from toolkit.elastic.urls import index_router
from toolkit.elastic.index.views import ElasticGetIndices
from toolkit.elastic.snowball.views import SnowballProcessor
from toolkit.elastic.index_splitter.views import IndexSplitterViewSet
from toolkit.elastic.reindexer.views import ReindexerViewSet
from toolkit.elastic.face_analyzer.views import FaceAnalyzerViewSet
from toolkit.embedding.urls import embedding_router
from toolkit.mlp.urls import mlp_router
<<<<<<< HEAD
from toolkit.mlp.views import MLPListProcessor, MlpDocsProcessor
=======
from toolkit.mlp.views import LangDetectView, MLPListProcessor, MlpDocsProcessor
>>>>>>> 79165383
from toolkit.summarizer.views import SummarizerSummarize
from toolkit.regex_tagger.urls import router as regex_tagger_router
from toolkit.tagger.urls import router as tagger_router
from toolkit.tools.swagger import schema_view
from toolkit.topic_analyzer.views import ClusterViewSet, TopicAnalyzerViewset
from toolkit.torchtagger.urls import router as torchtagger_router
from toolkit.uaa_auth.views import RefreshUAATokenView, UAAView


router = routers.DefaultRouter()
router.register(r'projects', ProjectViewSet, basename='project')
router.register('users', profile_views.UserViewSet, basename='user')
router.register('core_variables', CoreVariableViewSet, basename='corevariable')

# add resources to projects
project_router = routers.NestedDefaultRouter(router, r'projects', lookup='project')
project_router.registry.extend(embedding_router.registry)
project_router.registry.extend(embedding_router.registry)
project_router.registry.extend(tagger_router.registry)
project_router.registry.extend(core_router.registry)
project_router.registry.extend(torchtagger_router.registry)
project_router.registry.extend(mlp_router.registry)
project_router.registry.extend(regex_tagger_router.registry)
project_router.registry.extend(anonymizer_router.registry)
project_router.registry.extend(bert_tagger_router.registry)
project_router.registry.extend(evaluator_router.registry)
project_router.registry.extend(summarizer_router.registry)

# elastic resources
project_router.register('elastic/dataset_imports', DatasetImportViewSet, basename='dataset_import')
project_router.register('elastic/face_analyzer', FaceAnalyzerViewSet, basename='face_analyzer')
project_router.register('elastic/reindexer', ReindexerViewSet, basename='reindexer')
project_router.register('elastic/dataset_imports', DatasetImportViewSet, basename='dataset_import')
project_router.register('elastic/index_splitter', IndexSplitterViewSet, basename='index_splitter')

# TODO Look for putting this into a better place.
project_router.register(r'topic_analyzer', TopicAnalyzerViewset, basename='topic_analyzer')
clustering_router = routers.NestedSimpleRouter(project_router, r'topic_analyzer', lookup='topic_analyzer')
clustering_router.register("clusters", ClusterViewSet, basename="cluster")

app_name = 'toolkit_v2'

urlpatterns = [
    # documentation
    url(r'^swagger(?P<format>\.json|\.yaml)$', schema_view.without_ui(cache_timeout=0), name='schema-json'),
    url(r'^swagger/$', schema_view.with_ui('swagger', cache_timeout=0), name='schema-swagger-ui'),
    url(r'^redoc/$', schema_view.with_ui('redoc', cache_timeout=0), name='schema-redoc'),
    # health
    url('health', HealthView.as_view()),
    # auth
    path('rest-auth/', include('rest_auth.urls')),
    path('rest-auth/registration/', include('rest_auth.registration.urls')),
    # tasks
    path("task/", TaskAPIView.as_view(), name="task_api"),
    # mlp
    path("mlp/texts/", MLPListProcessor.as_view(), name="mlp_texts"),
    path("mlp/docs/", MlpDocsProcessor.as_view(), name="mlp_docs"),
<<<<<<< HEAD
=======
    path("mlp/detect_lang/", LangDetectView.as_view(), name="mlp_detect_lang"),
>>>>>>> 79165383
    # summarizer
    path("summarizer/summarize", SummarizerSummarize.as_view(), name="summarizer_summarize"),
    # routers
    url(r'^', include(router.urls)),
    path("elastic/", include(index_router.urls), name="elastic_index"),
    url(r'^', include(project_router.urls)),
    url(r'^', include(clustering_router.urls)),

    # Elasticsearch related content.
    path("elastic/snowball/", SnowballProcessor.as_view(), name="snowball"),
    path('elastic/docparser/', DocparserView.as_view(), name="docparser"),
    path('projects/<int:pk>/elastic/documents/', DocumentImportView.as_view(), name="document_import"),
    path('projects/<int:pk>/elastic/documents/<str:index>/<str:document_id>/', DocumentInstanceView.as_view(), name="document_instance"),
    path('projects/<int:pk>/elastic/documents/<str:index>/update_split', UpdateSplitDocument.as_view(), name="update_split_document"),

    # Previous projects extra actions.
    path('projects/<int:project_pk>/elastic/export_search/', ExportSearchView.as_view(), name="project-export-search"),
    path('projects/<int:project_pk>/elastic/document/', DocumentView.as_view(), name="project-document"),
    path('projects/<int:project_pk>/elastic/get_spam/', GetSpamView.as_view(), name="project-get-spam"),
    path('projects/<int:project_pk>/elastic/get_facts/', GetFactsView.as_view(), name="get_facts"),
    path('projects/<int:project_pk>/elastic/get_fields/', GetFieldsView.as_view(), name="get_fields"),
    path('projects/<int:project_pk>/elastic/get_indices/', GetIndicesView.as_view(), name="get_project_indices"),
    path('elastic/get_indices/', ElasticGetIndices.as_view(), name="get_indices_for_project_creation"),
    path('projects/<int:project_pk>/elastic/scroll/', ScrollView.as_view(), name="project-scroll"),
    path('projects/<int:project_pk>/elastic/search/', SearchView.as_view(), name="search"),
    path('projects/<int:project_pk>/elastic/search_by_query/', SearchByQueryView.as_view(), name="search_by_query"),

    # UAA OAuth 2.0
    url('uaa/callback', UAAView.as_view()),
    url('uaa/refresh-token', RefreshUAATokenView.as_view()),
]<|MERGE_RESOLUTION|>--- conflicted
+++ resolved
@@ -34,11 +34,7 @@
 from toolkit.elastic.face_analyzer.views import FaceAnalyzerViewSet
 from toolkit.embedding.urls import embedding_router
 from toolkit.mlp.urls import mlp_router
-<<<<<<< HEAD
-from toolkit.mlp.views import MLPListProcessor, MlpDocsProcessor
-=======
 from toolkit.mlp.views import LangDetectView, MLPListProcessor, MlpDocsProcessor
->>>>>>> 79165383
 from toolkit.summarizer.views import SummarizerSummarize
 from toolkit.regex_tagger.urls import router as regex_tagger_router
 from toolkit.tagger.urls import router as tagger_router
@@ -96,10 +92,7 @@
     # mlp
     path("mlp/texts/", MLPListProcessor.as_view(), name="mlp_texts"),
     path("mlp/docs/", MlpDocsProcessor.as_view(), name="mlp_docs"),
-<<<<<<< HEAD
-=======
     path("mlp/detect_lang/", LangDetectView.as_view(), name="mlp_detect_lang"),
->>>>>>> 79165383
     # summarizer
     path("summarizer/summarize", SummarizerSummarize.as_view(), name="summarizer_summarize"),
     # routers
