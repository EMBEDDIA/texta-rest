from django.db.models import Count
from rest_framework import status
from rest_framework.decorators import action
from rest_framework.response import Response

from toolkit.core.project.models import Project
from toolkit.elastic.aggregator import ElasticAggregator
from toolkit.elastic.feedback import Feedback
from toolkit.elastic.query import Query
<<<<<<< HEAD
from toolkit.embedding.models import Embedding
from toolkit.torchtagger.models import TorchTagger
from toolkit.serializer_constants import (FeedbackSerializer, ProjectResourceBulkDeleteSerializer, ProjectResourceImportModelSerializer)
from toolkit.settings import BASE_DIR
from toolkit.tagger.models import Tagger
from toolkit.tools.logger import Logger
=======
from toolkit.serializer_constants import (FeedbackSerializer, ProjectResourceBulkDeleteSerializer)
>>>>>>> 0613ac53


class TagLogicViews:
    """Re-usable logic for when a view needs to deal with facts"""


    def get_tags(self, fact_name, active_project, min_count=1000, max_count=None):
        """Finds possible tags for training by aggregating active project's indices."""
        active_indices = list(active_project.indices)
        es_a = ElasticAggregator(indices=active_indices)
        # limit size to 10000 unique tags
        tag_values = es_a.facts(filter_by_fact_name=fact_name, min_count=min_count, max_count=max_count, size=10000)
        return tag_values


    def create_queries(self, fact_name, tags):
        """Creates queries for finding documents for each tag."""
        queries = []
        for tag in tags:
            query = Query()
            query.add_fact_filter(fact_name, tag)
            queries.append(query.query)
        return queries


class BulkDelete:
    @action(detail=False, methods=['post'], serializer_class=ProjectResourceBulkDeleteSerializer)
    def bulk_delete(self, request, project_pk=None):
        """Deletes bulk of objects, given { "ids": [int] }"""
        data = request.data
        if "ids" not in data:
            return Response({'error': 'Must include key "ids" with an array of integers (private keys)'}, status=status.HTTP_400_BAD_REQUEST)
        deleted = self.get_queryset().filter(id__in=data['ids'], project_id=project_pk).delete()
        # Show  the number of objects deleted and a dictionary with the number of deletions per object type
        info = {"num_deleted": deleted[0], "deleted_types": deleted[1]}
        return Response(info, status=status.HTTP_200_OK)


<<<<<<< HEAD
class ExportModel:
    @action(detail=True, methods=['get'])
    def export_model(self, request, pk=None, project_pk=None):
        """Exports and saves any model object as zip file."""

        model_object = self.get_object()  # retrieve model object

        # check if model completed
        if model_object.task.status != model_object.task.STATUS_COMPLETED:
            return Response({'error': 'model is not completed'}, status=status.HTTP_400_BAD_REQUEST)

        # declare file names for the model
        zip_name = f'model_{model_object.pk}.zip'
        json_name = f'model_{model_object.pk}.json'

        with SpooledTemporaryFile() as tmp:
            with ZipFile(tmp, 'w', ZIP_DEFLATED) as archive:
                # write model object to zip as json
                model_json = serializers.serialize('json', [model_object])
                archive.writestr(json_name, model_json)
                model_json_loaded = json.loads(model_json)[0]
                # write model files to zip
                model_type = model_json_loaded['model'].split('.')[-1]
                # if model is embedding
                if model_type == "embedding":
                    embedding_path = model_object.embedding_model.path
                    phraser_path = model_object.phraser_model.path
                    for model_path in (embedding_path, phraser_path):
                        # derive model type from model name
                        new_model_path = os.path.join('data', 'models', model_type, os.path.basename(model_path))
                        archive.write(model_path, arcname=new_model_path)
                # if model is torchtagger
                elif model_type == "torchtagger":
                    model_path = model_object.model.path
                    text_field_path = model_object.text_field.path
                    for path in (model_path, text_field_path):
                        # derive model type from model name
                        new_model_path = os.path.join('data', 'models', model_type, os.path.basename(path))
                        archive.write(path, arcname=new_model_path)
                # write plot files to zip. we need to check, because e.g. embeddings do not have plots (yet?)
                if hasattr(model_object, 'plot'):
                    plot_path = model_object.plot.path
                    new_plot_path = os.path.join('data', 'media', os.path.basename(plot_path))
                    archive.write(plot_path, arcname=new_plot_path)
            # reset file pointer
            tmp.seek(0)
            # write file data to response
            response = HttpResponse(tmp.read())
            # download file
            response['Content-Disposition'] = 'attachment; filename=' + os.path.basename(zip_name)
            return response


class ImportModel:
    @action(detail=True, methods=['post'], serializer_class=ProjectResourceImportModelSerializer)
    def import_model(self, request, pk=None):
        """Imports any saved model object (tagger, embedding, torchtagger, etc.) from zip file."""
        serializer = ProjectResourceImportModelSerializer(data=request.data)
        serializer.is_valid(raise_exception=True)

        # retrieve file
        uploaded_file = serializer.validated_data['file']
        try:
            with ZipFile(uploaded_file, 'r') as archive:
                zip_content = archive.namelist()
                if not self.validate_zip(zip_content):
                    Response({'error': 'zip file content does not meet current standard'}, status=status.HTTP_400_BAD_REQUEST)

                json_file = [f for f in zip_content if f.endswith('.json')]
                model_json = json.loads(archive.read(json_file[0]).decode())[0]
                # remove object pk to avoid id clash (django will create one)
                del model_json['pk']
                # remove task object and let django create new
                del model_json['fields']['task']
                # update object project & user to match current
                model_json['fields']['project'] = pk
                model_json['fields']['author'] = request.user.id
                # deserialize json into django object
                model_object = list(serializers.deserialize('json', json.dumps([model_json])))[0]
                model_object = model_object.object
                model_object.save()
                # save model files to disk
                self.save_files(archive, zip_content, model_object)
                # update task to completed and save again

                model_object = self._create_fitting_task(model_object)
                model_object.task.save()
                model_object.save()

                success_response = {'id': model_object.id, 'model': model_json['model']}
            return Response(success_response, status=status.HTTP_200_OK)

        except Exception as e:
            Logger().error('error importing model', exc_info=e)
            return Response({'error': f'error importing model: {e}'}, status=status.HTTP_400_BAD_REQUEST)


    def _create_fitting_task(self, model_object):
        if isinstance(model_object, TorchTagger):
            model_object.task = Task.objects.create(torchtagger=model_object, status='created')
            model_object.task.status = model_object.task.STATUS_COMPLETED
            return model_object

        elif isinstance(model_object, Embedding):
            if isinstance(model_object, Embedding):
                model_object.task = Task.objects.create(embedding=model_object, status='created')
                model_object.task.status = model_object.task.STATUS_COMPLETED
                return model_object

        elif isinstance(model_object, Tagger):
            if isinstance(model_object, Tagger):
                model_object.task = Task.objects.create(tagger=model_object, status='created')
                model_object.task.status = model_object.task.STATUS_COMPLETED
                return model_object


    @staticmethod
    def validate_zip(zip_content):
        # check if model json inside zip
        if not [f for f in zip_content if f.endswith('.json')]:
            return False
        # check if model files present
        if not [f for f in zip_content if f.startswith('data/models')]:
            return False
        return True


    def save_files(self, archive, zip_content, model_object):
        # identify relevant files
        plot_files = [f for f in zip_content if f.startswith('data/media') and f.endswith('.png')]
        model_files = [f for f in zip_content if f.startswith('data/models')]
        # write plot file (if any) to disk
        for plot_file in plot_files:
            with open(os.path.join(BASE_DIR, plot_file), 'wb') as fh:
                fh.write(archive.read(plot_file))
        # write model files to disk
        # update model path in model object
        if isinstance(model_object, TorchTagger):
            for path in model_files:
                if path in model_object.model.path:
                    new_path = self._generate_fitting_name(model_object, path)
                    with open(os.path.join(BASE_DIR, new_path), 'wb') as fh:
                        fh.write(archive.read(path))
                    model_object.model = new_path

                elif path in model_object.text_field.path:
                    new_path = self._generate_fitting_name(model_object, path)
                    with open(os.path.join(BASE_DIR, new_path), 'wb') as fh:
                        fh.write(archive.read(path))
                    model_object.text_field = new_path

        elif isinstance(model_object, Embedding):
            for path in model_files:
                if path in model_object.embedding_model.path:
                    new_path = self._generate_fitting_name(model_object, path)
                    with open(os.path.join(BASE_DIR, new_path), 'wb') as fh:
                        fh.write(archive.read(path))
                    model_object.embedding_model = new_path

                elif path in model_object.phraser_model.path:
                    new_path = self._generate_fitting_name(model_object, path)
                    with open(os.path.join(BASE_DIR, new_path), 'wb') as fh:
                        fh.write(archive.read(path))
                    model_object.phraser_model = new_path

        elif isinstance(model_object, Tagger):
            for path in model_files:
                if path in model_object.model.path:
                    new_path = self._generate_fitting_name(model_object, path)
                    with open(os.path.join(BASE_DIR, new_path), 'wb') as fh:
                        fh.write(archive.read(path))
                    model_object.model = new_path


    def _generate_fitting_name(self, model_object, filename):
        """
        Generates a new file name to avoid duplicates.
        :param model_object: Instance of a Django model like TorchTagger or Embedding.
        :param filename: Path of the model from the root directory: ex data/models/torchtagger/torchtagger_1_hash
        :return: New file name for the model file.
        """
        path = pathlib.Path(filename)
        file = str(pathlib.Path(path.stem + path.suffix))

        if isinstance(model_object, TorchTagger):
            if "torchtagger" in file and "text_field" in file:
                new_path = pathlib.Path(path.parent, model_object.generate_name("torchtagger") + path.suffix + "_text_field")
                return str(new_path)
            elif "torchtagger" in file:
                new_path = pathlib.Path(path.parent, model_object.generate_name("torchtagger") + path.suffix)
                return str(new_path)

        elif isinstance(model_object, Embedding):
            if "embedding" in file:
                new_path = pathlib.Path(path.parent, model_object.generate_name("embedding") + path.suffix)
                return str(new_path)
            elif "phraser" in file:
                new_path = pathlib.Path(path.parent, model_object.generate_name("phraser") + path.suffix)
                return str(new_path)

        elif isinstance(model_object, Tagger):
            pass


    @staticmethod
    def rewrite_model_id(_id, model_path):
        """Rewrites id in model name"""
        model_basename = os.path.basename(model_path)
        model_basename = re.sub('_(\d)+_', f'_{_id}_', model_basename)
        model_dir = os.path.dirname(model_path)
        return os.path.join(model_dir, model_basename)


=======
>>>>>>> 0613ac53
class FeedbackModelView:
    @action(detail=True, methods=['get', 'post', 'delete'], serializer_class=FeedbackSerializer)
    def feedback(self, request, project_pk=None, pk=None):
        """
        get:
        Retrieves feedback for the model.

        post:
        Adds feedback to the model.

        delete:
        Deletes feedback object for the model.
        """
        model_object = self.get_object()
        feedback = Feedback(project_pk, model_object=model_object)
        if request.method == 'POST':
            serializer = FeedbackSerializer(data=request.data)
            serializer.is_valid(raise_exception=True)
            added = feedback.add(serializer.validated_data['feedback_id'], serializer.validated_data['correct_prediction'])
            return Response(added, status=status.HTTP_200_OK)
        elif request.method == 'DELETE':
            feedback_deleted = feedback.delete()
            return Response(feedback_deleted, status=status.HTTP_200_OK)
        elif request.method == 'GET':
            feedback_list = feedback.list()
            return Response(feedback_list, status=status.HTTP_200_OK)


class FeedbackIndexView:
    @action(detail=True, methods=['get', 'delete'])
    def feedback(self, request, pk=None):
        """
        get:
        Retrieves content for feedback index for the project

        delete:
        Deletes feedback index for the project.
        """
        feedback = Feedback(pk)
        if request.method == 'DELETE':
            feedback_deleted = feedback.delete_index()
            return Response(feedback_deleted, status=status.HTTP_200_OK)
        elif request.method == 'GET':
            feedback_list = feedback.list()
            return Response(feedback_list, status=status.HTTP_200_OK)


class AdminPermissionsViewSetMixin(object):
    ''' When admin and/or project_owners need a different serialization '''


    def get_serializer_class(self):
        current_user = self.request.user
        if current_user.is_superuser:
            return ProjectAdminSerializer
        else:
            return super(AdminPermissionsViewSetMixin, self).get_serializer_class()<|MERGE_RESOLUTION|>--- conflicted
+++ resolved
@@ -7,16 +7,7 @@
 from toolkit.elastic.aggregator import ElasticAggregator
 from toolkit.elastic.feedback import Feedback
 from toolkit.elastic.query import Query
-<<<<<<< HEAD
-from toolkit.embedding.models import Embedding
-from toolkit.torchtagger.models import TorchTagger
-from toolkit.serializer_constants import (FeedbackSerializer, ProjectResourceBulkDeleteSerializer, ProjectResourceImportModelSerializer)
-from toolkit.settings import BASE_DIR
-from toolkit.tagger.models import Tagger
-from toolkit.tools.logger import Logger
-=======
 from toolkit.serializer_constants import (FeedbackSerializer, ProjectResourceBulkDeleteSerializer)
->>>>>>> 0613ac53
 
 
 class TagLogicViews:
@@ -55,222 +46,6 @@
         return Response(info, status=status.HTTP_200_OK)
 
 
-<<<<<<< HEAD
-class ExportModel:
-    @action(detail=True, methods=['get'])
-    def export_model(self, request, pk=None, project_pk=None):
-        """Exports and saves any model object as zip file."""
-
-        model_object = self.get_object()  # retrieve model object
-
-        # check if model completed
-        if model_object.task.status != model_object.task.STATUS_COMPLETED:
-            return Response({'error': 'model is not completed'}, status=status.HTTP_400_BAD_REQUEST)
-
-        # declare file names for the model
-        zip_name = f'model_{model_object.pk}.zip'
-        json_name = f'model_{model_object.pk}.json'
-
-        with SpooledTemporaryFile() as tmp:
-            with ZipFile(tmp, 'w', ZIP_DEFLATED) as archive:
-                # write model object to zip as json
-                model_json = serializers.serialize('json', [model_object])
-                archive.writestr(json_name, model_json)
-                model_json_loaded = json.loads(model_json)[0]
-                # write model files to zip
-                model_type = model_json_loaded['model'].split('.')[-1]
-                # if model is embedding
-                if model_type == "embedding":
-                    embedding_path = model_object.embedding_model.path
-                    phraser_path = model_object.phraser_model.path
-                    for model_path in (embedding_path, phraser_path):
-                        # derive model type from model name
-                        new_model_path = os.path.join('data', 'models', model_type, os.path.basename(model_path))
-                        archive.write(model_path, arcname=new_model_path)
-                # if model is torchtagger
-                elif model_type == "torchtagger":
-                    model_path = model_object.model.path
-                    text_field_path = model_object.text_field.path
-                    for path in (model_path, text_field_path):
-                        # derive model type from model name
-                        new_model_path = os.path.join('data', 'models', model_type, os.path.basename(path))
-                        archive.write(path, arcname=new_model_path)
-                # write plot files to zip. we need to check, because e.g. embeddings do not have plots (yet?)
-                if hasattr(model_object, 'plot'):
-                    plot_path = model_object.plot.path
-                    new_plot_path = os.path.join('data', 'media', os.path.basename(plot_path))
-                    archive.write(plot_path, arcname=new_plot_path)
-            # reset file pointer
-            tmp.seek(0)
-            # write file data to response
-            response = HttpResponse(tmp.read())
-            # download file
-            response['Content-Disposition'] = 'attachment; filename=' + os.path.basename(zip_name)
-            return response
-
-
-class ImportModel:
-    @action(detail=True, methods=['post'], serializer_class=ProjectResourceImportModelSerializer)
-    def import_model(self, request, pk=None):
-        """Imports any saved model object (tagger, embedding, torchtagger, etc.) from zip file."""
-        serializer = ProjectResourceImportModelSerializer(data=request.data)
-        serializer.is_valid(raise_exception=True)
-
-        # retrieve file
-        uploaded_file = serializer.validated_data['file']
-        try:
-            with ZipFile(uploaded_file, 'r') as archive:
-                zip_content = archive.namelist()
-                if not self.validate_zip(zip_content):
-                    Response({'error': 'zip file content does not meet current standard'}, status=status.HTTP_400_BAD_REQUEST)
-
-                json_file = [f for f in zip_content if f.endswith('.json')]
-                model_json = json.loads(archive.read(json_file[0]).decode())[0]
-                # remove object pk to avoid id clash (django will create one)
-                del model_json['pk']
-                # remove task object and let django create new
-                del model_json['fields']['task']
-                # update object project & user to match current
-                model_json['fields']['project'] = pk
-                model_json['fields']['author'] = request.user.id
-                # deserialize json into django object
-                model_object = list(serializers.deserialize('json', json.dumps([model_json])))[0]
-                model_object = model_object.object
-                model_object.save()
-                # save model files to disk
-                self.save_files(archive, zip_content, model_object)
-                # update task to completed and save again
-
-                model_object = self._create_fitting_task(model_object)
-                model_object.task.save()
-                model_object.save()
-
-                success_response = {'id': model_object.id, 'model': model_json['model']}
-            return Response(success_response, status=status.HTTP_200_OK)
-
-        except Exception as e:
-            Logger().error('error importing model', exc_info=e)
-            return Response({'error': f'error importing model: {e}'}, status=status.HTTP_400_BAD_REQUEST)
-
-
-    def _create_fitting_task(self, model_object):
-        if isinstance(model_object, TorchTagger):
-            model_object.task = Task.objects.create(torchtagger=model_object, status='created')
-            model_object.task.status = model_object.task.STATUS_COMPLETED
-            return model_object
-
-        elif isinstance(model_object, Embedding):
-            if isinstance(model_object, Embedding):
-                model_object.task = Task.objects.create(embedding=model_object, status='created')
-                model_object.task.status = model_object.task.STATUS_COMPLETED
-                return model_object
-
-        elif isinstance(model_object, Tagger):
-            if isinstance(model_object, Tagger):
-                model_object.task = Task.objects.create(tagger=model_object, status='created')
-                model_object.task.status = model_object.task.STATUS_COMPLETED
-                return model_object
-
-
-    @staticmethod
-    def validate_zip(zip_content):
-        # check if model json inside zip
-        if not [f for f in zip_content if f.endswith('.json')]:
-            return False
-        # check if model files present
-        if not [f for f in zip_content if f.startswith('data/models')]:
-            return False
-        return True
-
-
-    def save_files(self, archive, zip_content, model_object):
-        # identify relevant files
-        plot_files = [f for f in zip_content if f.startswith('data/media') and f.endswith('.png')]
-        model_files = [f for f in zip_content if f.startswith('data/models')]
-        # write plot file (if any) to disk
-        for plot_file in plot_files:
-            with open(os.path.join(BASE_DIR, plot_file), 'wb') as fh:
-                fh.write(archive.read(plot_file))
-        # write model files to disk
-        # update model path in model object
-        if isinstance(model_object, TorchTagger):
-            for path in model_files:
-                if path in model_object.model.path:
-                    new_path = self._generate_fitting_name(model_object, path)
-                    with open(os.path.join(BASE_DIR, new_path), 'wb') as fh:
-                        fh.write(archive.read(path))
-                    model_object.model = new_path
-
-                elif path in model_object.text_field.path:
-                    new_path = self._generate_fitting_name(model_object, path)
-                    with open(os.path.join(BASE_DIR, new_path), 'wb') as fh:
-                        fh.write(archive.read(path))
-                    model_object.text_field = new_path
-
-        elif isinstance(model_object, Embedding):
-            for path in model_files:
-                if path in model_object.embedding_model.path:
-                    new_path = self._generate_fitting_name(model_object, path)
-                    with open(os.path.join(BASE_DIR, new_path), 'wb') as fh:
-                        fh.write(archive.read(path))
-                    model_object.embedding_model = new_path
-
-                elif path in model_object.phraser_model.path:
-                    new_path = self._generate_fitting_name(model_object, path)
-                    with open(os.path.join(BASE_DIR, new_path), 'wb') as fh:
-                        fh.write(archive.read(path))
-                    model_object.phraser_model = new_path
-
-        elif isinstance(model_object, Tagger):
-            for path in model_files:
-                if path in model_object.model.path:
-                    new_path = self._generate_fitting_name(model_object, path)
-                    with open(os.path.join(BASE_DIR, new_path), 'wb') as fh:
-                        fh.write(archive.read(path))
-                    model_object.model = new_path
-
-
-    def _generate_fitting_name(self, model_object, filename):
-        """
-        Generates a new file name to avoid duplicates.
-        :param model_object: Instance of a Django model like TorchTagger or Embedding.
-        :param filename: Path of the model from the root directory: ex data/models/torchtagger/torchtagger_1_hash
-        :return: New file name for the model file.
-        """
-        path = pathlib.Path(filename)
-        file = str(pathlib.Path(path.stem + path.suffix))
-
-        if isinstance(model_object, TorchTagger):
-            if "torchtagger" in file and "text_field" in file:
-                new_path = pathlib.Path(path.parent, model_object.generate_name("torchtagger") + path.suffix + "_text_field")
-                return str(new_path)
-            elif "torchtagger" in file:
-                new_path = pathlib.Path(path.parent, model_object.generate_name("torchtagger") + path.suffix)
-                return str(new_path)
-
-        elif isinstance(model_object, Embedding):
-            if "embedding" in file:
-                new_path = pathlib.Path(path.parent, model_object.generate_name("embedding") + path.suffix)
-                return str(new_path)
-            elif "phraser" in file:
-                new_path = pathlib.Path(path.parent, model_object.generate_name("phraser") + path.suffix)
-                return str(new_path)
-
-        elif isinstance(model_object, Tagger):
-            pass
-
-
-    @staticmethod
-    def rewrite_model_id(_id, model_path):
-        """Rewrites id in model name"""
-        model_basename = os.path.basename(model_path)
-        model_basename = re.sub('_(\d)+_', f'_{_id}_', model_basename)
-        model_dir = os.path.dirname(model_path)
-        return os.path.join(model_dir, model_basename)
-
-
-=======
->>>>>>> 0613ac53
 class FeedbackModelView:
     @action(detail=True, methods=['get', 'post', 'delete'], serializer_class=FeedbackSerializer)
     def feedback(self, request, project_pk=None, pk=None):
